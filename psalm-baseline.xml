--- conflicted
+++ resolved
@@ -1,9 +1,5 @@
 <?xml version="1.0" encoding="UTF-8"?>
-<<<<<<< HEAD
 <files psalm-version="5.9.0@8b9ad1eb9e8b7d3101f949291da2b9f7767cd163">
-=======
-<files psalm-version="5.8.0@9cf4f60a333f779ad3bc704a555920e81d4fdcda">
->>>>>>> 3091159e
   <file src="lib/Doctrine/ODM/MongoDB/Aggregation/Aggregation.php">
     <MissingTemplateParam>
       <code>IteratorAggregate</code>
@@ -292,95 +288,12 @@
       <code>new ArrayCollection([$project])</code>
     </InvalidArgument>
   </file>
-  <file src="tests/Doctrine/ODM/MongoDB/Tests/Functional/AtomicSetTest.php">
-    <UndefinedInterfaceMethod>
-      <code><![CDATA[$malarzm->friends]]></code>
-      <code><![CDATA[$malarzm->friends]]></code>
-      <code><![CDATA[$malarzm->friends]]></code>
-      <code><![CDATA[$malarzm->friends]]></code>
-      <code><![CDATA[$user->inception]]></code>
-      <code><![CDATA[$user->inception]]></code>
-      <code><![CDATA[$user->inception]]></code>
-      <code><![CDATA[$user->inception]]></code>
-      <code><![CDATA[$user->inception]]></code>
-      <code><![CDATA[$user->inception]]></code>
-      <code><![CDATA[$user->inception]]></code>
-      <code><![CDATA[$user->inception]]></code>
-      <code><![CDATA[$user->inception]]></code>
-      <code><![CDATA[$user->inception]]></code>
-      <code><![CDATA[$user->inception]]></code>
-      <code><![CDATA[$user->inception]]></code>
-      <code><![CDATA[$user->inception]]></code>
-      <code><![CDATA[$user->inception]]></code>
-      <code><![CDATA[$user->inception]]></code>
-      <code><![CDATA[$user->inception]]></code>
-      <code><![CDATA[$user->inception]]></code>
-      <code><![CDATA[$user->inception]]></code>
-      <code><![CDATA[$user->inception]]></code>
-      <code><![CDATA[$user->inception]]></code>
-      <code><![CDATA[$user->inception]]></code>
-      <code><![CDATA[$user->inception]]></code>
-      <code><![CDATA[$user->inception]]></code>
-      <code><![CDATA[$user->inception]]></code>
-      <code><![CDATA[$user->inception]]></code>
-      <code><![CDATA[$user->inception]]></code>
-      <code><![CDATA[$user->inception]]></code>
-      <code><![CDATA[$user->inception]]></code>
-      <code><![CDATA[$user->inception]]></code>
-      <code><![CDATA[$user->inception]]></code>
-      <code><![CDATA[$user->inception]]></code>
-      <code><![CDATA[$user->inception]]></code>
-      <code><![CDATA[$user->inception]]></code>
-      <code><![CDATA[$user->inception]]></code>
-      <code><![CDATA[$user->inception]]></code>
-      <code><![CDATA[$user->inception]]></code>
-      <code><![CDATA[$user->inception]]></code>
-      <code><![CDATA[$user->inception]]></code>
-      <code><![CDATA[$user->inception]]></code>
-      <code><![CDATA[$user->inception]]></code>
-      <code><![CDATA[$user->inception]]></code>
-      <code><![CDATA[$user->inception]]></code>
-      <code><![CDATA[$user->inception]]></code>
-      <code><![CDATA[$user->inception]]></code>
-      <code><![CDATA[$user->inception]]></code>
-      <code><![CDATA[$user->inception]]></code>
-      <code><![CDATA[$user->inception]]></code>
-      <code><![CDATA[$user->inception]]></code>
-      <code><![CDATA[$user->inception]]></code>
-      <code><![CDATA[$user->phonebooks]]></code>
-      <code><![CDATA[$user->phonebooks]]></code>
-      <code><![CDATA[$user->phonebooks]]></code>
-      <code><![CDATA[$user->phonebooks]]></code>
-      <code><![CDATA[$user->phonebooks]]></code>
-      <code><![CDATA[$user->phonebooks]]></code>
-      <code><![CDATA[$user->phonenumbers]]></code>
-      <code><![CDATA[$user->phonenumbers]]></code>
-      <code><![CDATA[$user->phonenumbers]]></code>
-      <code><![CDATA[$user->phonenumbers]]></code>
-      <code><![CDATA[$user->phonenumbers]]></code>
-      <code><![CDATA[$user->phonenumbers]]></code>
-      <code><![CDATA[$user->phonenumbers]]></code>
-      <code><![CDATA[$user->phonenumbers]]></code>
-      <code><![CDATA[$user->phonenumbersArray]]></code>
-      <code><![CDATA[$user->phonenumbersArray]]></code>
-      <code><![CDATA[$user->phonenumbersArray]]></code>
-      <code><![CDATA[$user->phonenumbersArray]]></code>
-      <code><![CDATA[$user->phonenumbersArray]]></code>
-      <code>clear</code>
-    </UndefinedInterfaceMethod>
-  </file>
   <file src="tests/Doctrine/ODM/MongoDB/Tests/Functional/CollectionPersisterTest.php">
     <InvalidArgument>
       <code><![CDATA[[$user->categories[0]->children, $user->categories[1]->children]]]></code>
       <code><![CDATA[[$user->categories[0]->children[0]->children, $user->categories[0]->children[1]->children]]]></code>
       <code><![CDATA[[$user->categories[0]->children[0]->children, $user->categories[0]->children[1]->children]]]></code>
     </InvalidArgument>
-  </file>
-  <file src="tests/Doctrine/ODM/MongoDB/Tests/Functional/CommitImprovementTest.php">
-    <UndefinedInterfaceMethod>
-      <code>$phonenumbers</code>
-      <code>$phonenumbers</code>
-    </UndefinedInterfaceMethod>
   </file>
   <file src="tests/Doctrine/ODM/MongoDB/Tests/Functional/CustomCollectionsTest.php">
     <InvalidArgument>
@@ -389,10 +302,6 @@
       <code>$j</code>
       <code>$j</code>
     </InvalidArgument>
-    <UndefinedInterfaceMethod>
-      <code><![CDATA[$d->coll]]></code>
-      <code><![CDATA[$d->coll]]></code>
-    </UndefinedInterfaceMethod>
   </file>
   <file src="tests/Doctrine/ODM/MongoDB/Tests/Functional/DetachedDocumentTest.php">
     <UndefinedInterfaceMethod>
@@ -431,12 +340,6 @@
     <InvalidArgument>
       <code><![CDATA[$doc->embeds]]></code>
     </InvalidArgument>
-  </file>
-  <file src="tests/Doctrine/ODM/MongoDB/Tests/Functional/Ticket/GH1117Test.php">
-    <UndefinedInterfaceMethod>
-      <code><![CDATA[$doc->embeds]]></code>
-      <code><![CDATA[$doc->embeds]]></code>
-    </UndefinedInterfaceMethod>
   </file>
   <file src="tests/Doctrine/ODM/MongoDB/Tests/Functional/Ticket/GH245Test.php">
     <RedundantCondition>
@@ -476,12 +379,6 @@
         ])]]></code>
       <code>new ArrayCollection([$referenceMany1, $referenceMany2])</code>
     </InvalidPropertyAssignmentValue>
-  </file>
-  <file src="tests/Doctrine/ODM/MongoDB/Tests/Functional/Ticket/GH852Test.php">
-    <UndefinedInterfaceMethod>
-      <code><![CDATA[$parent->refMany]]></code>
-      <code><![CDATA[$parent->refMany]]></code>
-    </UndefinedInterfaceMethod>
   </file>
   <file src="tests/Doctrine/ODM/MongoDB/Tests/Functional/Ticket/MODM29Test.php">
     <InvalidArgument>
