<?php

declare(strict_types=1);

namespace Doctrine\ODM\MongoDB\Tests\PersistentCollection;

use Doctrine\ODM\MongoDB\Configuration;
use Doctrine\ODM\MongoDB\PersistentCollection\DefaultPersistentCollectionGenerator;
use Doctrine\ODM\MongoDB\Tests\BaseTest;

/**
 * Tests aims to check if classes generated for various PHP versions are correct (i.e. parses).
 */
class DefaultPersistentCollectionGeneratorTest extends BaseTest
{
    /** @var DefaultPersistentCollectionGenerator */
    private $generator;

    public function setUp(): void
    {
        parent::setUp();
        $this->generator = new DefaultPersistentCollectionGenerator(
            $this->dm->getConfiguration()->getPersistentCollectionDir(),
            $this->dm->getConfiguration()->getPersistentCollectionNamespace()
        );
    }

    public function testNoReturnTypes(): void
    {
        $class = $this->generator->loadClass(CollNoReturnType::class, Configuration::AUTOGENERATE_EVAL);
        $coll  = new $class(new CollNoReturnType(), $this->dm, $this->uow);
        $this->assertInstanceOf(CollNoReturnType::class, $coll);
    }

    public function testWithReturnType(): void
    {
        $class = $this->generator->loadClass(CollWithReturnType::class, Configuration::AUTOGENERATE_EVAL);
        $coll  = new $class(new CollWithReturnType(), $this->dm, $this->uow);
        $this->assertInstanceOf(CollWithReturnType::class, $coll);
    }

    public function testWithNullableReturnType(): void
    {
        $class = $this->generator->loadClass(CollWithNullableReturnType::class, Configuration::AUTOGENERATE_EVAL);
        $coll  = new $class(new CollWithNullableReturnType(), $this->dm, $this->uow);
        $this->assertInstanceOf(CollWithNullableReturnType::class, $coll);
    }

<<<<<<< HEAD
    /**
     * @requires PHP 8.0
     */
    public function testPHP80Types()
=======
    public function testPHP80Types(): void
>>>>>>> 127da81c
    {
        $class = $this->generator->loadClass(CollWithPHP80Types::class, Configuration::AUTOGENERATE_EVAL);
        $coll  = new $class(new CollWithPHP80Types(), $this->dm, $this->uow);
        $this->assertInstanceOf(CollWithPHP80Types::class, $coll);
    }
}<|MERGE_RESOLUTION|>--- conflicted
+++ resolved
@@ -46,14 +46,10 @@
         $this->assertInstanceOf(CollWithNullableReturnType::class, $coll);
     }
 
-<<<<<<< HEAD
     /**
      * @requires PHP 8.0
      */
-    public function testPHP80Types()
-=======
     public function testPHP80Types(): void
->>>>>>> 127da81c
     {
         $class = $this->generator->loadClass(CollWithPHP80Types::class, Configuration::AUTOGENERATE_EVAL);
         $coll  = new $class(new CollWithPHP80Types(), $this->dm, $this->uow);
