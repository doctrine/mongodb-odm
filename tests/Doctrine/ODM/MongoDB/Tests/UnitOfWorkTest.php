<?php

declare(strict_types=1);

namespace Doctrine\ODM\MongoDB\Tests;

use Closure;
use DateTime;
use Doctrine\Common\Collections\ArrayCollection;
use Doctrine\Common\Collections\Collection;
use Doctrine\ODM\MongoDB\Mapping\Annotations as ODM;
use Doctrine\ODM\MongoDB\Mapping\ClassMetadata;
use Doctrine\ODM\MongoDB\MongoDBException;
use Doctrine\ODM\MongoDB\Tests\Mocks\ExceptionThrowingListenerMock;
use Doctrine\ODM\MongoDB\Tests\Mocks\PreUpdateListenerMock;
use Doctrine\ODM\MongoDB\UnitOfWork;
use Doctrine\Persistence\NotifyPropertyChanged;
use Doctrine\Persistence\PropertyChangedListener;
use Documents\Address;
use Documents\File;
use Documents\FileWithoutMetadata;
use Documents\ForumAvatar;
use Documents\ForumUser;
use Documents\Functional\NotSaved;
use Documents\User;
use MongoDB\BSON\ObjectId;
use ProxyManager\Proxy\GhostObjectInterface;
use Throwable;

use function get_class;
use function spl_object_hash;
use function sprintf;

class UnitOfWorkTest extends BaseTest
{
    public function testIsDocumentScheduled(): void
    {
        $class = $this->dm->getClassMetadata(ForumUser::class);
        $user  = new ForumUser();
        $this->assertFalse($this->uow->isDocumentScheduled($user));
        $this->uow->scheduleForInsert($class, $user);
        $this->assertTrue($this->uow->isDocumentScheduled($user));
    }

    public function testScheduleForInsert(): void
    {
        $class = $this->dm->getClassMetadata(ForumUser::class);
        $user  = new ForumUser();
        $this->assertFalse($this->uow->isScheduledForInsert($user));
        $this->uow->scheduleForInsert($class, $user);
        $this->assertTrue($this->uow->isScheduledForInsert($user));
    }

    public function testScheduleForUpsert(): void
    {
        $class    = $this->dm->getClassMetadata(ForumUser::class);
        $user     = new ForumUser();
        $user->id = new ObjectId();
        $this->assertFalse($this->uow->isScheduledForInsert($user));
        $this->assertFalse($this->uow->isScheduledForUpsert($user));
        $this->uow->scheduleForUpsert($class, $user);
        $this->assertFalse($this->uow->isScheduledForInsert($user));
        $this->assertTrue($this->uow->isScheduledForUpsert($user));
    }

    public function testGetScheduledDocumentUpserts(): void
    {
        $class    = $this->dm->getClassMetadata(ForumUser::class);
        $user     = new ForumUser();
        $user->id = new ObjectId();
        $this->assertEmpty($this->uow->getScheduledDocumentUpserts());
        $this->uow->scheduleForUpsert($class, $user);
        $this->assertEquals([spl_object_hash($user) => $user], $this->uow->getScheduledDocumentUpserts());
    }

    public function testScheduleForEmbeddedUpsert(): void
    {
        $test     = new EmbeddedUpsertDocument();
        $test->id = (string) new ObjectId();
        $this->assertFalse($this->uow->isScheduledForInsert($test));
        $this->assertFalse($this->uow->isScheduledForUpsert($test));
        $this->uow->persist($test);
        $this->assertTrue($this->uow->isScheduledForInsert($test));
        $this->assertFalse($this->uow->isScheduledForUpsert($test));
    }

    public function testScheduleForUpsertWithNonObjectIdValues(): void
    {
        $doc     = new UowCustomIdDocument();
        $doc->id = 'string';
        $class   = $this->dm->getClassMetadata(get_class($doc));
        $this->assertFalse($this->uow->isScheduledForInsert($doc));
        $this->assertFalse($this->uow->isScheduledForUpsert($doc));
        $this->uow->scheduleForUpsert($class, $doc);
        $this->assertFalse($this->uow->isScheduledForInsert($doc));
        $this->assertTrue($this->uow->isScheduledForUpsert($doc));
    }

    public function testScheduleForInsertShouldNotUpsertDocumentsWithInconsistentIdValues(): void
    {
        $class    = $this->dm->getClassMetadata(ForumUser::class);
        $user     = new ForumUser();
        $user->id = 1;
        $this->assertFalse($this->uow->isScheduledForInsert($user));
        $this->assertFalse($this->uow->isScheduledForUpsert($user));
        $this->uow->scheduleForInsert($class, $user);
        $this->assertTrue($this->uow->isScheduledForInsert($user));
        $this->assertFalse($this->uow->isScheduledForUpsert($user));
    }

    public function testRegisterRemovedOnNewEntityIsIgnored(): void
    {
        $user           = new ForumUser();
        $user->username = 'romanb';
        $this->assertFalse($this->uow->isScheduledForDelete($user));
        $this->uow->scheduleForDelete($user);
        $this->assertFalse($this->uow->isScheduledForDelete($user));
    }

<<<<<<< HEAD
    public function testScheduleForDeleteShouldUnregisterScheduledUpserts()
=======
    public function testScheduleForDeleteShouldUnregisterScheduledUpserts(): void
>>>>>>> 0947820a
    {
        $class    = $this->dm->getClassMetadata(ForumUser::class);
        $user     = new ForumUser();
        $user->id = new ObjectId();
        $this->assertFalse($this->uow->isScheduledForInsert($user));
        $this->assertFalse($this->uow->isScheduledForUpsert($user));
        $this->assertFalse($this->uow->isScheduledForDelete($user));
        $this->uow->scheduleForUpsert($class, $user);
        $this->assertFalse($this->uow->isScheduledForInsert($user));
        $this->assertTrue($this->uow->isScheduledForUpsert($user));
        $this->assertFalse($this->uow->isScheduledForDelete($user));
        $this->uow->scheduleForDelete($user);
        $this->assertFalse($this->uow->isScheduledForInsert($user));
        $this->assertFalse($this->uow->isScheduledForUpsert($user));
        $this->assertTrue($this->uow->isScheduledForDelete($user));
    }

<<<<<<< HEAD
    public function testThrowsOnPersistOfMappedSuperclass()
=======
    public function testThrowsOnPersistOfMappedSuperclass(): void
>>>>>>> 0947820a
    {
        $this->expectException(MongoDBException::class);
        $this->uow->persist(new MappedSuperclass());
    }

    public function testParentAssociations(): void
    {
        $a = new ParentAssociationTest('a');
        $b = new ParentAssociationTest('b');
        $c = new ParentAssociationTest('c');
        $d = new ParentAssociationTest('c');

        $this->uow->setParentAssociation($b, ClassMetadataTestUtil::getFieldMapping(['name' => 'b']), $a, 'b');
        $this->uow->setParentAssociation($c, ClassMetadataTestUtil::getFieldMapping(['name' => 'c']), $b, 'b.c');
        $mappingD = ClassMetadataTestUtil::getFieldMapping(['name' => 'c']);
        $this->uow->setParentAssociation($d, $mappingD, $c, 'b.c.d');

        $this->assertEquals([$mappingD, $c, 'b.c.d'], $this->uow->getParentAssociation($d));
    }

    /**
     * @doesNotPerformAssertions
     */
    public function testPreUpdateTriggeredWithEmptyChangeset(): void
    {
        $this->dm->getEventManager()->addEventSubscriber(
            new PreUpdateListenerMock()
        );
        $user           = new ForumUser();
        $user->username = '12345';

        $this->dm->persist($user);
        $this->dm->flush();

        $user->username = '1234';
        $this->dm->persist($user);
        $this->dm->flush();
    }

    public function testNotSaved(): void
    {
        $test           = new NotSaved();
        $test->name     = 'test';
        $test->notSaved = 'Jon';
        $this->dm->persist($test);

        $this->uow->computeChangeSets();
        $changeset = $this->uow->getDocumentChangeSet($test);
        $this->assertArrayNotHasKey('notSaved', $changeset);
    }

    public function testNoUpdatesOnGridFSFields(): void
    {
        $file = new File();

        $access = Closure::bind(function (string $property, $value): void {
            $this->$property = $value;
        }, $file, $file);

        $access('id', 1234);
        $access('filename', 'foo');
        $access('length', 123);
        $access('uploadDate', new DateTime());
        $access('chunkSize', 1234);

        $owner = new User();
        $this->uow->persist($owner);

        $file->getOrCreateMetadata()->setOwner($owner);

        $data = [
            '_id' => 123,
            'filename' => 'file.txt',
            'chunkSize' => 256,
            'length' => 0,
            'uploadDate' => new DateTime(),
        ];

        $this->uow->registerManaged($file, spl_object_hash($file), $data);

        $this->uow->computeChangeSets();
        $changeset = $this->uow->getDocumentChangeSet($file);
        $this->assertArrayNotHasKey('filename', $changeset);
        $this->assertArrayNotHasKey('chunkSize', $changeset);
        $this->assertArrayNotHasKey('length', $changeset);
        $this->assertArrayNotHasKey('uploadDate', $changeset);
        $this->assertArrayHasKey('metadata', $changeset);
    }

    public function testComputingChangesetForFileWithoutMetadataThrowsNoError(): void
    {
        $file = new FileWithoutMetadata();

        $access = Closure::bind(function (string $property, $value): void {
            $this->$property = $value;
        }, $file, $file);

        $access('filename', 'foo');

        $data = [
            '_id' => 123,
            'filename' => 'file.txt',
        ];

        $this->uow->registerManaged($file, spl_object_hash($file), $data);

        $this->uow->computeChangeSets();
        $changeset = $this->uow->getDocumentChangeSet($file);

        $this->assertSame([], $changeset);
    }

    /**
     * @dataProvider getScheduleForUpdateWithArraysTests
     */
    public function testScheduleForUpdateWithArrays(?array $origData, ?array $updateData, bool $shouldInUpdate): void
    {
        $arrayTest = new ArrayTest($origData);
        $this->uow->persist($arrayTest);
        $this->uow->computeChangeSets();
        $this->uow->commit();

        $arrayTest->data = $updateData;
        $this->uow->computeChangeSets();

        $this->assertEquals($shouldInUpdate, $this->uow->isScheduledForUpdate($arrayTest));

        $this->uow->commit();

        $this->assertFalse($this->uow->isScheduledForUpdate($arrayTest));
    }

    public function getScheduleForUpdateWithArraysTests(): array
    {
        return [
            [
                null,
                ['bar' => 'foo'],
                true,
            ],
            [
                ['foo' => 'bar'],
                null,
                true,
            ],
            [
                ['foo' => 'bar'],
                ['bar' => 'foo'],
                true,
            ],
            [
                ['foo' => 'bar'],
                ['foo' => 'foo'],
                true,
            ],
            [
                ['foo' => 'bar'],
                ['foo' => 'bar'],
                false,
            ],
            [
                ['foo' => 'bar'],
                ['foo' => true],
                true,
            ],
            [
                ['foo' => 'bar'],
                ['foo' => 99],
                true,
            ],
            [
                ['foo' => 99],
                ['foo' => true],
                true,
            ],
            [
                ['foo' => true],
                ['foo' => true],
                false,
            ],
        ];
    }

    public function testRegisterManagedEmbeddedDocumentWithMappedIdAndNullValue(): void
    {
        $document = new EmbeddedDocumentWithId();
        $oid      = spl_object_hash($document);

        $this->uow->registerManaged($document, null, []);

        $this->assertEquals($oid, $this->uow->getDocumentIdentifier($document));
    }

    public function testRegisterManagedEmbeddedDocumentWithoutMappedId(): void
    {
        $document = new EmbeddedDocumentWithoutId();
        $oid      = spl_object_hash($document);

        $this->uow->registerManaged($document, null, []);

        $this->assertEquals($oid, $this->uow->getDocumentIdentifier($document));
    }

    public function testRegisterManagedEmbeddedDocumentWithMappedIdStrategyNoneAndNullValue(): void
    {
        $document = new EmbeddedDocumentWithIdStrategyNone();
        $oid      = spl_object_hash($document);

        $this->uow->registerManaged($document, null, []);

        $this->assertEquals($oid, $this->uow->getDocumentIdentifier($document));
    }

    public function testPersistNewGridFSFile(): void
    {
        $file = new File();

        $this->expectException(MongoDBException::class);
        $this->expectExceptionMessage(sprintf('Cannot persist GridFS file for class "%s" through UnitOfWork', File::class));

        $this->uow->persist($file);
    }

    public function testPersistRemovedDocument(): void
    {
        $user           = new ForumUser();
        $user->username = 'jwage';

        $this->uow->persist($user);
        $this->uow->commit();

        $this->assertEquals(UnitOfWork::STATE_MANAGED, $this->uow->getDocumentState($user));

        $this->uow->remove($user);

        $this->assertEquals(UnitOfWork::STATE_REMOVED, $this->uow->getDocumentState($user));

        $this->uow->persist($user);

        $this->assertEquals(UnitOfWork::STATE_MANAGED, $this->uow->getDocumentState($user));

        $this->uow->commit();

        $this->assertNotNull($this->dm->getRepository(get_class($user))->find($user->id));
    }

    public function testRemovePersistedButNotFlushedDocument(): void
    {
        $user           = new ForumUser();
        $user->username = 'jwage';

        $this->uow->persist($user);
        $this->uow->remove($user);
        $this->uow->commit();

        $this->assertNull($this->dm->getRepository(get_class($user))->find($user->id));
    }

    public function testPersistRemovedEmbeddedDocument(): void
    {
        $test           = new PersistRemovedEmbeddedDocument();
        $test->embedded = new EmbeddedDocumentWithId();
        $this->uow->persist($test);
        $this->uow->commit();
        $this->uow->clear();

        $test = $this->dm->getRepository(get_class($test))->find($test->id);

        $this->uow->remove($test);

        $this->assertEquals(UnitOfWork::STATE_REMOVED, $this->uow->getDocumentState($test));
        $this->assertTrue($this->uow->isScheduledForDelete($test));

        // removing a top level document should cascade to embedded documents
        $this->assertEquals(UnitOfWork::STATE_REMOVED, $this->uow->getDocumentState($test->embedded));
        $this->assertTrue($this->uow->isScheduledForDelete($test->embedded));

        $this->uow->persist($test);
        $this->uow->commit();

        $this->assertFalse($test->embedded->preRemove);

        $this->assertEquals(UnitOfWork::STATE_MANAGED, $this->uow->getDocumentState($test));
        $this->assertEquals(UnitOfWork::STATE_MANAGED, $this->uow->getDocumentState($test->embedded));
    }

    public function testPersistingEmbeddedDocumentWithoutIdentifier(): void
    {
        $address = new Address();
        $user    = new User();
        $user->setAddress($address);

        $this->assertEquals(UnitOfWork::STATE_NEW, $this->uow->getDocumentState($address));
        $this->assertFalse($this->uow->isInIdentityMap($address));
        $this->assertNull($this->uow->getDocumentIdentifier($address));

        $this->uow->persist($user);

        $this->assertEquals(UnitOfWork::STATE_MANAGED, $this->uow->getDocumentState($user->getAddress()));
        $this->assertTrue($this->uow->isInIdentityMap($address));
        $this->assertTrue($this->uow->isScheduledForInsert($address));
        $this->assertEquals(spl_object_hash($address), $this->uow->getDocumentIdentifier($address));

        $this->uow->commit();

        $this->assertTrue($this->uow->isInIdentityMap($address));
        $this->assertFalse($this->uow->isScheduledForInsert($address));
    }

    public function testEmbeddedDocumentChangeSets(): void
    {
        $address = new Address();
        $user    = new User();
        $user->setAddress($address);

        $this->uow->persist($user);

        $this->uow->computeChangeSets();

        $changeSet = $this->uow->getDocumentChangeSet($address);
        $this->assertNotEmpty($changeSet);

        $this->uow->commit();

        $address->setCity('Nashville');

        $this->uow->computeChangeSets();
        $changeSet = $this->uow->getDocumentChangeSet($address);

        $this->assertArrayHasKey('city', $changeSet);
        $this->assertEquals('Nashville', $changeSet['city'][1]);
    }

    public function testGetClassNameForAssociation(): void
    {
        $mapping = ClassMetadataTestUtil::getFieldMapping([
            'discriminatorField' => 'type',
            'discriminatorMap' => ['forum_user' => ForumUser::class],
            'targetDocument' => User::class,
        ]);
        $data    = ['type' => 'forum_user'];

        $this->assertEquals(ForumUser::class, $this->uow->getClassNameForAssociation($mapping, $data));
    }

    public function testGetClassNameForAssociationWithClassMetadataDiscriminatorMap(): void
    {
        $mapping = ClassMetadataTestUtil::getFieldMapping(['targetDocument' => User::class]);
        $data    = ['type' => 'forum_user'];

        $userClassMetadata                     = new ClassMetadata(ForumUser::class);
        $userClassMetadata->discriminatorField = 'type';
        $userClassMetadata->discriminatorMap   = ['forum_user' => ForumUser::class];
        $this->dm->getMetadataFactory()->setMetadataFor(User::class, $userClassMetadata);

        $this->assertEquals(ForumUser::class, $this->uow->getClassNameForAssociation($mapping, $data));
    }

    public function testGetClassNameForAssociationReturnsTargetDocumentWithNullData(): void
    {
        $mapping = ClassMetadataTestUtil::getFieldMapping(['targetDocument' => User::class]);
        $this->assertEquals(User::class, $this->uow->getClassNameForAssociation($mapping, null));
    }

    public function testRecomputeChangesetForUninitializedProxyDoesNotCreateChangeset(): void
    {
        $user           = new ForumUser();
        $user->username = '12345';
        $user->setAvatar(new ForumAvatar());

        $this->dm->persist($user);
        $this->dm->flush();

        $id = $user->getId();
        $this->dm->clear();

        $user = $this->dm->find(ForumUser::class, $id);
        $this->assertInstanceOf(ForumUser::class, $user);

        $this->assertInstanceOf(GhostObjectInterface::class, $user->getAvatar());

        $classMetadata = $this->dm->getClassMetadata(ForumAvatar::class);

        $this->uow->recomputeSingleDocumentChangeSet($classMetadata, $user->getAvatar());

        $this->assertEquals([], $this->uow->getDocumentChangeSet($user->getAvatar()));
    }

    public function testCommitsInProgressIsUpdatedOnException(): void
    {
        $this->dm->getEventManager()->addEventSubscriber(
            new ExceptionThrowingListenerMock()
        );
        $user           = new ForumUser();
        $user->username = '12345';

        $this->dm->persist($user);

        try {
            $this->dm->flush();
        } catch (Throwable $exception) {
            $getCommitsInProgress = Closure::bind(function (UnitOfWork $unitOfWork) {
                /** @psalm-suppress InaccessibleProperty */
                return $unitOfWork->commitsInProgress;
            }, $this->dm->getUnitOfWork(), UnitOfWork::class);

            $this->assertSame(0, $getCommitsInProgress($this->dm->getUnitOfWork()));

            return;
        }

        $this->fail('This should never be reached, an exception should have been thrown.');
    }
}

class ParentAssociationTest
{
    /** @var string */
    public $name;

    public function __construct(string $name)
    {
        $this->name = $name;
    }
}

/**
 * @ODM\Document
 * @ODM\ChangeTrackingPolicy("NOTIFY")
 */
class NotifyChangedDocument implements NotifyPropertyChanged
{
    /** @var PropertyChangedListener[] */
    private $_listeners = [];

    /**
     * @ODM\Id(type="int", strategy="none")
     *
     * @var int|null
     */
    private $id;

    /**
     * @ODM\Field(type="string")
     *
     * @var string|null
     */
    private $data;

    /**
     * @ODM\ReferenceMany(targetDocument=NotifyChangedRelatedItem::class)
     *
     * @var Collection<int, NotifyChangedRelatedItem>
     */
    private $items;

    /** @var mixed */
    private $transient; // not persisted

    public function __construct()
    {
        $this->items = new ArrayCollection();
    }

    public function getId(): ?int
    {
        return $this->id;
    }

    public function setId(int $id): void
    {
        $this->id = $id;
    }

    public function getData(): ?string
    {
        return $this->data;
    }

    public function setData(string $data): void
    {
        if ($data === $this->data) {
            return;
        }

        $this->onPropertyChanged('data', $this->data, $data);
        $this->data = $data;
    }

    /**
     * @return Collection<int, NotifyChangedRelatedItem>
     */
    public function getItems(): Collection
    {
        return $this->items;
    }

    /**
     * @param mixed $value
     */
    public function setTransient($value): void
    {
        if ($value === $this->transient) {
            return;
        }

        $this->onPropertyChanged('transient', $this->transient, $value);
        $this->transient = $value;
    }

    public function addPropertyChangedListener(PropertyChangedListener $listener)
    {
        $this->_listeners[] = $listener;
    }

    /**
     * @param mixed $oldValue
     * @param mixed $newValue
     */
    protected function onPropertyChanged(string $propName, $oldValue, $newValue): void
    {
        foreach ($this->_listeners as $listener) {
            $listener->propertyChanged($this, $propName, $oldValue, $newValue);
        }
    }
}

/** @ODM\Document */
class NotifyChangedRelatedItem
{
    /**
     * @ODM\Id(type="int", strategy="none")
     *
     * @var int|null
     */
    private $id;

    /**
     * @ODM\ReferenceOne(targetDocument=NotifyChangedDocument::class)
     *
     * @var NotifyChangedDocument|null
     */
    private $owner;

    public function getId(): ?int
    {
        return $this->id;
    }

    public function setId(int $id): void
    {
        $this->id = $id;
    }

    public function getOwner(): ?NotifyChangedDocument
    {
        return $this->owner;
    }

    public function setOwner(NotifyChangedDocument $owner): void
    {
        $this->owner = $owner;
    }
}

/** @ODM\Document */
class ArrayTest
{
    /**
     * @ODM\Id
     *
     * @var string|null
     */
    private $id;

    /**
     * @ODM\Field(type="hash")
     *
     * @var array<array-key, mixed>|null
     */
    public $data;

    public function __construct(?array $data)
    {
        $this->data = $data;
    }
}

/** @ODM\Document */
class UowCustomIdDocument
{
    /**
     * @ODM\Id(type="custom_id")
     *
     * @var string|null
     */
    public $id;
}

/** @ODM\EmbeddedDocument */
class EmbeddedUpsertDocument
{
    /**
     * @ODM\Id
     *
     * @var string|null
     */
    public $id;
}

/** @ODM\EmbeddedDocument */
class EmbeddedDocumentWithoutId
{
}

/** @ODM\EmbeddedDocument */
class EmbeddedDocumentWithId
{
    /** @var bool */
    public $preRemove = false;

    /**
     * @ODM\Id
     *
     * @var string|null
     */
    public $id;

    /** @ODM\PreRemove */
    public function preRemove(): void
    {
        $this->preRemove = true;
    }
}

/** @ODM\EmbeddedDocument */
class EmbeddedDocumentWithIdStrategyNone
{
    /**
     * @ODM\Id(strategy="none")
     *
     * @var string|null
     */
    public $id;
}

/** @ODM\Document */
class PersistRemovedEmbeddedDocument
{
    /**
     * @ODM\Id
     *
     * @var string|null
     */
    public $id;

    /**
     * @ODM\EmbedOne(targetDocument=EmbeddedDocumentWithId::class)
     *
     * @var EmbeddedDocumentWithId
     */
    public $embedded;
}

/** @ODM\MappedSuperclass */
class MappedSuperclass
{
    /**
     * @ODM\Id
     *
     * @var string|null
     */
    public $id;
}<|MERGE_RESOLUTION|>--- conflicted
+++ resolved
@@ -117,11 +117,7 @@
         $this->assertFalse($this->uow->isScheduledForDelete($user));
     }
 
-<<<<<<< HEAD
-    public function testScheduleForDeleteShouldUnregisterScheduledUpserts()
-=======
     public function testScheduleForDeleteShouldUnregisterScheduledUpserts(): void
->>>>>>> 0947820a
     {
         $class    = $this->dm->getClassMetadata(ForumUser::class);
         $user     = new ForumUser();
@@ -139,11 +135,7 @@
         $this->assertTrue($this->uow->isScheduledForDelete($user));
     }
 
-<<<<<<< HEAD
-    public function testThrowsOnPersistOfMappedSuperclass()
-=======
     public function testThrowsOnPersistOfMappedSuperclass(): void
->>>>>>> 0947820a
     {
         $this->expectException(MongoDBException::class);
         $this->uow->persist(new MappedSuperclass());
