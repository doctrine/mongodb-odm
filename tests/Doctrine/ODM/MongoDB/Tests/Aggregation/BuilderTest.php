--- conflicted
+++ resolved
@@ -200,9 +200,6 @@
         $this->assertSame(3, $results[0]->numPosts);
     }
 
-<<<<<<< HEAD
-    public function testGetAggregation(): void
-=======
     public function testAggregationBuilderResetHydration(): void
     {
         $this->insertTestData();
@@ -231,8 +228,7 @@
         $this->assertSame(3, $results[0]['numPosts']);
     }
 
-    public function testGetAggregation()
->>>>>>> 9ca6f5f9
+    public function testGetAggregation(): void
     {
         $this->insertTestData();
 
