--- conflicted
+++ resolved
@@ -9,14 +9,7 @@
 use Doctrine\ODM\MongoDB\Tests\Aggregation\AggregationTestTrait;
 use Doctrine\ODM\MongoDB\Tests\BaseTestCase;
 
-<<<<<<< HEAD
-use function array_combine;
-use function array_map;
-
 class ProjectTest extends BaseTestCase
-=======
-class ProjectTest extends BaseTest
->>>>>>> 3091159e
 {
     use AggregationOperatorsProviderTrait;
     use AggregationTestTrait;
@@ -52,21 +45,7 @@
         $projectStage = new Project($this->getTestAggregationBuilder());
         $projectStage
             ->field('something')
-<<<<<<< HEAD
-            ->$operator('$expression1', '$expression2');
-
-        self::assertSame(['$project' => ['something' => ['$' . $operator => ['$expression1', '$expression2']]]], $projectStage->getExpression());
-    }
-
-    public static function provideAccumulators(): array
-    {
-        $operators = ['avg', 'max', 'min', 'stdDevPop', 'stdDevSamp', 'sum'];
-
-        return array_combine($operators, array_map(static fn ($operator) => [$operator], $operators));
-    }
-=======
             ->$operator(...$args);
->>>>>>> 3091159e
 
         self::assertSame(['$project' => ['something' => $expected]], $projectStage->getExpression());
     }
