<?php

declare(strict_types=1);

namespace Doctrine\ODM\MongoDB\Tests\Aggregation\Stage;

use Doctrine\ODM\MongoDB\Aggregation\Stage\Project;
use Doctrine\ODM\MongoDB\Tests\Aggregation\AggregationOperatorsProviderTrait;
use Doctrine\ODM\MongoDB\Tests\Aggregation\AggregationTestTrait;
use Doctrine\ODM\MongoDB\Tests\BaseTestCase;

<<<<<<< HEAD
class ProjectTest extends BaseTest
=======
use function array_combine;
use function array_map;

class ProjectTest extends BaseTestCase
>>>>>>> 97cbc8f5
{
    use AggregationOperatorsProviderTrait;
    use AggregationTestTrait;

    public function testStage(): void
    {
        $projectStage = new Project($this->getTestAggregationBuilder());
        $projectStage
            ->excludeFields(['_id'])
            ->includeFields(['$field', '$otherField'])
            ->field('product')
            ->multiply('$field', 5);

        self::assertSame(['$project' => ['_id' => false, '$field' => true, '$otherField' => true, 'product' => ['$multiply' => ['$field', 5]]]], $projectStage->getExpression());
    }

    public function testFromBuilder(): void
    {
        $builder = $this->getTestAggregationBuilder();
        $builder
            ->project()
            ->excludeFields(['_id'])
            ->includeFields(['$field', '$otherField'])
            ->field('product')
            ->multiply('$field', 5);

        self::assertSame([['$project' => ['_id' => false, '$field' => true, '$otherField' => true, 'product' => ['$multiply' => ['$field', 5]]]]], $builder->getPipeline());
    }

    /** @dataProvider provideAccumulatorExpressionOperators */
    public function testAccumulatorsWithMultipleArguments(array $expected, string $operator, $args): void
    {
        $projectStage = new Project($this->getTestAggregationBuilder());
        $projectStage
            ->field('something')
<<<<<<< HEAD
            ->$operator(...$args);
=======
            ->$operator('$expression1', '$expression2');

        self::assertSame(['$project' => ['something' => ['$' . $operator => ['$expression1', '$expression2']]]], $projectStage->getExpression());
    }

    public static function provideAccumulators(): array
    {
        $operators = ['avg', 'max', 'min', 'stdDevPop', 'stdDevSamp', 'sum'];

        return array_combine($operators, array_map(static fn ($operator) => [$operator], $operators));
    }
>>>>>>> 97cbc8f5

        self::assertSame(['$project' => ['something' => $expected]], $projectStage->getExpression());
    }
}<|MERGE_RESOLUTION|>--- conflicted
+++ resolved
@@ -9,14 +9,7 @@
 use Doctrine\ODM\MongoDB\Tests\Aggregation\AggregationTestTrait;
 use Doctrine\ODM\MongoDB\Tests\BaseTestCase;
 
-<<<<<<< HEAD
-class ProjectTest extends BaseTest
-=======
-use function array_combine;
-use function array_map;
-
 class ProjectTest extends BaseTestCase
->>>>>>> 97cbc8f5
 {
     use AggregationOperatorsProviderTrait;
     use AggregationTestTrait;
@@ -52,21 +45,7 @@
         $projectStage = new Project($this->getTestAggregationBuilder());
         $projectStage
             ->field('something')
-<<<<<<< HEAD
             ->$operator(...$args);
-=======
-            ->$operator('$expression1', '$expression2');
-
-        self::assertSame(['$project' => ['something' => ['$' . $operator => ['$expression1', '$expression2']]]], $projectStage->getExpression());
-    }
-
-    public static function provideAccumulators(): array
-    {
-        $operators = ['avg', 'max', 'min', 'stdDevPop', 'stdDevSamp', 'sum'];
-
-        return array_combine($operators, array_map(static fn ($operator) => [$operator], $operators));
-    }
->>>>>>> 97cbc8f5
 
         self::assertSame(['$project' => ['something' => $expected]], $projectStage->getExpression());
     }
