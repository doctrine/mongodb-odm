<?php

declare(strict_types=1);

namespace Doctrine\ODM\MongoDB\Tests\Aggregation\Stage;

use DateTime;
use Doctrine\ODM\MongoDB\Aggregation\Stage\MatchStage;
use Doctrine\ODM\MongoDB\Tests\Aggregation\AggregationTestTrait;
use Doctrine\ODM\MongoDB\Tests\BaseTestCase;
use Documents\User;
use MongoDB\BSON\UTCDateTime;

class MatchStageTest extends BaseTestCase
{
    use AggregationTestTrait;

    public function testStage(): void
    {
        $matchStage = new MatchStage($this->getTestAggregationBuilder());
        $matchStage
            ->field('someField')
            ->equals('someValue');

        self::assertSame(['$match' => ['someField' => 'someValue']], $matchStage->getExpression());
    }

    public function testFromBuilder(): void
    {
        $builder = $this->getTestAggregationBuilder();
        $builder
            ->match()
            ->field('someField')
            ->equals('someValue');

        self::assertSame([['$match' => ['someField' => 'someValue']]], $builder->getPipeline());
    }

<<<<<<< HEAD
    /** @dataProvider provideProxiedExprMethods */
    public function testProxiedExprMethods(string $method, array $args = []): void
    {
        $expr = $this->getMockQueryExpr();
        $expr
            ->expects($this->once())
            ->method($method)
            ->with(...$args);

        $stage = new class ($this->getTestAggregationBuilder()) extends MatchStage {
            public function setQuery(Expr $query): void
            {
                $this->query = $query;
            }
        };
        $stage->setQuery($expr);

        self::assertSame($stage, $stage->$method(...$args));
    }

    public static function provideProxiedExprMethods(): array
    {
        return [
            'field()' => ['field', ['fieldName']],
            'equals()' => ['equals', ['value']],
            'in()' => ['in', [['value1', 'value2']]],
            'notIn()' => ['notIn', [['value1', 'value2']]],
            'notEqual()' => ['notEqual', ['value']],
            'gt()' => ['gt', [1]],
            'gte()' => ['gte', [1]],
            'lt()' => ['gt', [1]],
            'lte()' => ['gte', [1]],
            'range()' => ['range', [0, 1]],
            'size()' => ['size', [1]],
            'exists()' => ['exists', [true]],
            'type()' => ['type', [7]],
            'all()' => ['all', [['value1', 'value2']]],
            'mod()' => ['mod', [2, 0]],
            'geoIntersects()' => ['geoIntersects', [self::createGeometry()]],
            'geoWithin()' => ['geoWithin', [self::createGeometry()]],
            'geoWithinBox()' => ['geoWithinBox', [1, 2, 3, 4]],
            'geoWithinCenter()' => ['geoWithinCenter', [1, 2, 3]],
            'geoWithinCenterSphere()' => ['geoWithinCenterSphere', [1, 2, 3]],
            'geoWithinPolygon()' => ['geoWithinPolygon', [[0, 0], [1, 1], [1, 0]]],
            'addAnd() array' => ['addAnd', [[]]],
            'addAnd() Expr' => ['addAnd', [self::createExpr()]],
            'addOr() array' => ['addOr', [[]]],
            'addOr() Expr' => ['addOr', [self::createExpr()]],
            'addNor() array' => ['addNor', [[]]],
            'addNor() Expr' => ['addNor', [self::createExpr()]],
            'not()' => ['not', [self::createExpr()]],
            'language()' => ['language', ['en']],
            'text()' => ['text', ['foo']],
        ];
    }

=======
>>>>>>> 3091159e
    public function testTypeConversion(): void
    {
        $builder = $this->dm->createAggregationBuilder(User::class);

        $date      = new DateTime();
        $mongoDate = new UTCDateTime((int) $date->format('Uv'));
        $stage     = $builder
            ->match()
                ->field('createdAt')
                ->lte($date);

        self::assertEquals(
            [
                '$match' => [
                    'createdAt' => ['$lte' => $mongoDate],
                ],
            ],
            $stage->getExpression(),
        );
    }
<<<<<<< HEAD

    private static function createGeometry(): Geometry
    {
        return new class extends Geometry {
        };
    }

    private static function createExpr(): Expr
    {
        return new Expr(static::createTestDocumentManager());
    }
=======
>>>>>>> 3091159e
}<|MERGE_RESOLUTION|>--- conflicted
+++ resolved
@@ -36,65 +36,6 @@
         self::assertSame([['$match' => ['someField' => 'someValue']]], $builder->getPipeline());
     }
 
-<<<<<<< HEAD
-    /** @dataProvider provideProxiedExprMethods */
-    public function testProxiedExprMethods(string $method, array $args = []): void
-    {
-        $expr = $this->getMockQueryExpr();
-        $expr
-            ->expects($this->once())
-            ->method($method)
-            ->with(...$args);
-
-        $stage = new class ($this->getTestAggregationBuilder()) extends MatchStage {
-            public function setQuery(Expr $query): void
-            {
-                $this->query = $query;
-            }
-        };
-        $stage->setQuery($expr);
-
-        self::assertSame($stage, $stage->$method(...$args));
-    }
-
-    public static function provideProxiedExprMethods(): array
-    {
-        return [
-            'field()' => ['field', ['fieldName']],
-            'equals()' => ['equals', ['value']],
-            'in()' => ['in', [['value1', 'value2']]],
-            'notIn()' => ['notIn', [['value1', 'value2']]],
-            'notEqual()' => ['notEqual', ['value']],
-            'gt()' => ['gt', [1]],
-            'gte()' => ['gte', [1]],
-            'lt()' => ['gt', [1]],
-            'lte()' => ['gte', [1]],
-            'range()' => ['range', [0, 1]],
-            'size()' => ['size', [1]],
-            'exists()' => ['exists', [true]],
-            'type()' => ['type', [7]],
-            'all()' => ['all', [['value1', 'value2']]],
-            'mod()' => ['mod', [2, 0]],
-            'geoIntersects()' => ['geoIntersects', [self::createGeometry()]],
-            'geoWithin()' => ['geoWithin', [self::createGeometry()]],
-            'geoWithinBox()' => ['geoWithinBox', [1, 2, 3, 4]],
-            'geoWithinCenter()' => ['geoWithinCenter', [1, 2, 3]],
-            'geoWithinCenterSphere()' => ['geoWithinCenterSphere', [1, 2, 3]],
-            'geoWithinPolygon()' => ['geoWithinPolygon', [[0, 0], [1, 1], [1, 0]]],
-            'addAnd() array' => ['addAnd', [[]]],
-            'addAnd() Expr' => ['addAnd', [self::createExpr()]],
-            'addOr() array' => ['addOr', [[]]],
-            'addOr() Expr' => ['addOr', [self::createExpr()]],
-            'addNor() array' => ['addNor', [[]]],
-            'addNor() Expr' => ['addNor', [self::createExpr()]],
-            'not()' => ['not', [self::createExpr()]],
-            'language()' => ['language', ['en']],
-            'text()' => ['text', ['foo']],
-        ];
-    }
-
-=======
->>>>>>> 3091159e
     public function testTypeConversion(): void
     {
         $builder = $this->dm->createAggregationBuilder(User::class);
@@ -115,18 +56,4 @@
             $stage->getExpression(),
         );
     }
-<<<<<<< HEAD
-
-    private static function createGeometry(): Geometry
-    {
-        return new class extends Geometry {
-        };
-    }
-
-    private static function createExpr(): Expr
-    {
-        return new Expr(static::createTestDocumentManager());
-    }
-=======
->>>>>>> 3091159e
 }