<?php

namespace Doctrine\ODM\MongoDB\Tests\Persisters;

use Doctrine\ODM\MongoDB\Tests\BaseTest;

use Documents\Ecommerce\Currency;
use Documents\Ecommerce\ConfigurableProduct;
use Documents\CmsArticle;
use Documents\CmsComment;
use Documents\Functional\SameCollection1;
use Documents\Functional\SameCollection2;

class PersistenceBuilderTest extends BaseTest
{
    private $pb;

    public function setUp()
    {
        parent::setUp();
        $this->pb = $this->dm->getUnitOfWork()->getPersistenceBuilder();
    }

    public function tearDown()
    {
        unset($this->pb);
        parent::tearDown();
    }

<<<<<<< HEAD
    public function testQueryBuilderUpdateWithDiscriminatorMap()
=======
    public function testPrepareUpdateDataDoesNotIncludeId()
    {
        $article = new CmsArticle();
        $article->topic = 'persistence builder test';
        $this->dm->persist($article);
        $this->dm->flush();
        $this->dm->clear();

        $article = $this->dm->getRepository(get_class($article))->find($article->id);
        $article->id = null;
        $article->topic = 'test';

        $this->uow->computeChangeSets();
        $data = $this->pb->prepareUpdateData($article);
        $this->assertFalse(isset($data['$unset']['_id']));
    }

    public function testFindWithOrOnCollectionWithDiscriminatorMap()
>>>>>>> 32ab5850
    {
        $testCollection = new SameCollection1();
        $id = '4f28aa84acee413889000001';

        $testCollection->id = $id;
        $testCollection->name = 'First entry';
        $this->dm->persist($testCollection);
        $this->dm->flush();
        $this->uow->computeChangeSets();

        /**
         * @var \Doctrine\ODM\MongoDB\Query\Builder $qb
         */
        $qb = $this->dm->createQueryBuilder('Documents\Functional\SameCollection1');
        $qb->update()
            ->field('ok')->set(true)
            ->field('test')->set('OK! TEST')
            ->field('id')->equals($id);

        /**
         * @var \Doctrine\ODM\MongoDB\Query\Query $query
         * @var \Doctrine\ODM\MongoDB\Cursor $results
         */
        $query = $qb->getQuery();
        $results = $query->execute();

        $this->dm->refresh($testCollection);

        $this->assertEquals('OK! TEST', $testCollection->test);
    }


    public function testFindWithOrOnCollectionWithDiscriminatorMap()
    {
        $sameCollection1 = new SameCollection1();
        $sameCollection2a = new SameCollection2();
        $sameCollection2b = new SameCollection2();
        $ids = array(
            '4f28aa84acee413889000001',
            '4f28aa84acee41388900002a',
            '4f28aa84acee41388900002b'
        );

        $sameCollection1->id = $ids[0];
        $sameCollection1->name = 'First entry in SameCollection1';
        $sameCollection1->test = 1;
        $this->dm->persist($sameCollection1);
        $this->dm->flush();

        $sameCollection2a->id = $ids[1];
        $sameCollection2a->name = 'First entry in SameCollection2';
        $sameCollection2a->ok = true;
        $this->dm->persist($sameCollection2a);
        $this->dm->flush();

        $sameCollection2b->id = $ids[2];
        $sameCollection2b->name = 'Second entry in SameCollection2';
        $sameCollection2b->w00t = '!!';
        $this->dm->persist($sameCollection2b);
        $this->dm->flush();

        $this->uow->computeChangeSets();

        /**
         * @var \Doctrine\ODM\MongoDB\Query\Builder $qb
         */
        $qb = $this->dm->createQueryBuilder('Documents\Functional\SameCollection2');
        $qb
            ->field('id')->in($ids)
            ->select('id')->hydrate(false);
        /**
         * @var \Doctrine\ODM\MongoDB\Query\Query $query
         * @var \Doctrine\ODM\MongoDB\Cursor $results
         */
        $query = $qb->getQuery();
        $debug = $query->debug();
        $results = $query->execute();

        $this->assertInstanceOf('Doctrine\MongoDB\Cursor', $results);

        $targetClass = $this->dm->getClassMetadata('Documents\Functional\SameCollection2');
        $mongoId1 = $targetClass->getDatabaseIdentifierValue($ids[1]);

        $this->assertEquals($mongoId1, $debug['_id']['$in'][1]);


        $this->assertEquals(2, $results->count(true));
    }

    public function testPrepareInsertDataWithCreatedReferenceOne()
    {
        $article = new CmsArticle();
        $article->title = 'persistence builder test';
        $this->dm->persist($article);
        $this->dm->flush();
        $comment = new CmsComment();
        $comment->article = $article;

        $this->dm->persist($comment);
        $this->uow->computeChangeSets();

        $expectedData = array(
            'article' => array(
                '$db' => 'doctrine_odm_tests',
                '$id' => new \MongoId($article->id),
                '$ref' => 'CmsArticle'
            )
        );
        $this->assertDocumentInsertData($expectedData, $this->pb->prepareInsertData($comment));
    }

    public function testPrepareInsertDataWithFetchedReferenceOne()
    {
        $article = new CmsArticle();
        $article->title = 'persistence builder test';
        $this->dm->persist($article);
        $this->dm->flush();
        $this->dm->clear();

        $article = $this->dm->find(get_class($article), $article->id);
        $comment = new CmsComment();
        $comment->article = $article;

        $this->dm->persist($comment);
        $this->uow->computeChangeSets();

        $expectedData = array(
            'article' => array(
                '$db' => 'doctrine_odm_tests',
                '$id' => new \MongoId($article->id),
                '$ref' => 'CmsArticle'
            )
        );
        $this->assertDocumentInsertData($expectedData, $this->pb->prepareInsertData($comment));
    }

    public function testPrepareUpsertData()
    {
        $article = new CmsArticle();
        $article->title = 'persistence builder test';
        $this->dm->persist($article);
        $this->dm->flush();
        $this->dm->clear();

        $article = $this->dm->find(get_class($article), $article->id);
        $comment = new CmsComment();
        $comment->topic = 'test';
        $comment->text = 'text';
        $comment->article = $article;

        $this->dm->persist($comment);
        $this->uow->computeChangeSets();

        $expectedData = array(
            '$set' => array(
                'topic' => 'test',
                'text' => 'text',
                'article' => array(
                    '$db' => 'doctrine_odm_tests',
                    '$id' => new \MongoId($article->id),
                    '$ref' => 'CmsArticle'
                )
            )
        );
        $this->assertEquals($expectedData, $this->pb->prepareUpsertData($comment));
    }

    /**
     * @dataProvider getDocumentsAndExpectedData
     */
    public function testPrepareInsertData($document, array $expectedData)
    {
        $this->dm->persist($document);
        $this->uow->computeChangeSets();
        $this->assertDocumentInsertData($expectedData, $this->pb->prepareInsertData($document));
    }

    /**
     * Provides data for @see PersistenceBuilderTest::testPrepareInsertData()
     * Returns arrays of array(document => expected data)
     *
     * @return array
     */
    public function getDocumentsAndExpectedData()
    {
        return array(
            array(new ConfigurableProduct('Test Product'), array('name' => 'Test Product')),
            array(new Currency('USD', 1), array('name' => 'USD', 'multiplier' => 1)),
        );
    }

    private function assertDocumentInsertData(array $expectedData, array $preparedData = null)
    {
        foreach ($preparedData as $key => $value) {
            if ($key === '_id') {
                $this->assertInstanceOf('MongoId', $value);
                continue;
            }
            $this->assertEquals($expectedData[$key], $value);
        }
        if ( ! isset($preparedData['_id'])) {
            $this->fail('insert data should always contain id');
        }
        unset($preparedData['_id']);
        $this->assertEquals(array_keys($expectedData), array_keys($preparedData));
    }

    public function testAdvancedQueriesOnReferenceWithDiscriminatorMap()
    {
        $article = new CmsArticle();
        $article->id = '4f8373f952fbfe7411000001';
        $article->title = 'advanced queries test';
        $this->dm->persist($article);
        $this->dm->flush();

        $comment = new CmsComment();
        $comment->id = '4f8373f952fbfe7411000002';
        $comment->article = $article;
        $this->dm->persist($comment);
        $this->dm->flush();

        $this->uow->computeChangeSets();

        $articleId = (string) $article->id;
        $commentId = (string) $comment->id;

        /**
         * @var \Doctrine\ODM\MongoDB\Query\Builder $qb
         */
        $qb = $this->dm->createQueryBuilder('Documents\CmsComment');
        $qb
            ->field('article')->in(array($articleId));
        /**
         * @var \Doctrine\ODM\MongoDB\Query\Query $query
         * @var \Doctrine\ODM\MongoDB\Cursor $results
         */
        $query = $qb->getQuery();
        $debug = $query->debug();
        $results = $query->execute();

        $this->assertInstanceOf('Doctrine\MongoDB\Cursor', $results);

        $singleResult = $results->getSingleResult();
        $this->assertInstanceOf('Documents\CmsComment', $singleResult);

        $this->assertEquals($commentId, $singleResult->id);

        $this->assertInstanceOf('Documents\CmsArticle', $singleResult->article);

        $this->assertEquals($articleId, $singleResult->article->id);
        $this->assertEquals(1, $results->count(true));
    }
}<|MERGE_RESOLUTION|>--- conflicted
+++ resolved
@@ -27,28 +27,7 @@
         parent::tearDown();
     }
 
-<<<<<<< HEAD
     public function testQueryBuilderUpdateWithDiscriminatorMap()
-=======
-    public function testPrepareUpdateDataDoesNotIncludeId()
-    {
-        $article = new CmsArticle();
-        $article->topic = 'persistence builder test';
-        $this->dm->persist($article);
-        $this->dm->flush();
-        $this->dm->clear();
-
-        $article = $this->dm->getRepository(get_class($article))->find($article->id);
-        $article->id = null;
-        $article->topic = 'test';
-
-        $this->uow->computeChangeSets();
-        $data = $this->pb->prepareUpdateData($article);
-        $this->assertFalse(isset($data['$unset']['_id']));
-    }
-
-    public function testFindWithOrOnCollectionWithDiscriminatorMap()
->>>>>>> 32ab5850
     {
         $testCollection = new SameCollection1();
         $id = '4f28aa84acee413889000001';
@@ -79,7 +58,6 @@
 
         $this->assertEquals('OK! TEST', $testCollection->test);
     }
-
 
     public function testFindWithOrOnCollectionWithDiscriminatorMap()
     {
@@ -136,6 +114,23 @@
 
 
         $this->assertEquals(2, $results->count(true));
+    }
+
+    public function testPrepareUpdateDataDoesNotIncludeId()
+    {
+        $article = new CmsArticle();
+        $article->topic = 'persistence builder test';
+        $this->dm->persist($article);
+        $this->dm->flush();
+        $this->dm->clear();
+
+        $article = $this->dm->getRepository(get_class($article))->find($article->id);
+        $article->id = null;
+        $article->topic = 'test';
+
+        $this->uow->computeChangeSets();
+        $data = $this->pb->prepareUpdateData($article);
+        $this->assertFalse(isset($data['$unset']['_id']));
     }
 
     public function testPrepareInsertDataWithCreatedReferenceOne()
