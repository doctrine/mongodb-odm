<?php

declare(strict_types=1);

namespace Doctrine\ODM\MongoDB\Tests\Persisters;

use DateTime;
use Doctrine\ODM\MongoDB\Mapping\Annotations as ODM;
use Doctrine\ODM\MongoDB\Tests\BaseTestCase;
use Documents\User;
use MongoDB\BSON\Binary;
use MongoDB\BSON\ObjectId;
use MongoDB\BSON\UTCDateTime;
use ReflectionMethod;

<<<<<<< HEAD
use function get_class;

class DocumentPersisterGetShardKeyQueryTest extends BaseTestCase
=======
class DocumentPersisterGetShardKeyQueryTest extends BaseTest
>>>>>>> 3091159e
{
    public function testGetShardKeyQueryScalars(): void
    {
        $o         = new ShardedByScalars();
        $o->int    = 1;
        $o->string = 'hi';
        $o->bool   = true;
        $o->float  = 1.2;

        $persister = $this->uow->getDocumentPersister($o::class);

        $method = new ReflectionMethod($persister, 'getShardKeyQuery');
        $method->setAccessible(true);

        self::assertSame(
            ['int' => $o->int, 'string' => $o->string, 'bool' => $o->bool, 'float' => $o->float],
            $method->invoke($persister, $o),
        );
    }

    public function testGetShardKeyQueryObjects(): void
    {
        $o       = new ShardedByObjects();
        $o->oid  = '54ca2c4c81fec698130041a7';
        $o->bin  = 'hi';
        $o->date = new DateTime();

        $persister = $this->uow->getDocumentPersister($o::class);

        $method = new ReflectionMethod($persister, 'getShardKeyQuery');
        $method->setAccessible(true);
        $shardKeyQuery = $method->invoke($persister, $o);

        self::assertInstanceOf(ObjectId::class, $shardKeyQuery['oid']);
        self::assertSame($o->oid, (string) $shardKeyQuery['oid']);

        self::assertInstanceOf(Binary::class, $shardKeyQuery['bin']);
        self::assertSame($o->bin, $shardKeyQuery['bin']->getData());

        self::assertInstanceOf(UTCDateTime::class, $shardKeyQuery['date']);
        self::assertEquals($o->date->getTimestamp(), $shardKeyQuery['date']->toDateTime()->getTimestamp());

        self::assertSame(
            (int) $o->date->format('v'),
            (int) $shardKeyQuery['date']->toDateTime()->format('v'),
        );
    }

    public function testShardById(): void
    {
        $o             = new ShardedById();
        $o->identifier = new ObjectId();

        $persister = $this->uow->getDocumentPersister($o::class);

        $method = new ReflectionMethod($persister, 'getShardKeyQuery');
        $method->setAccessible(true);
        $shardKeyQuery = $method->invoke($persister, $o);

        self::assertSame(['_id' => $o->identifier], $shardKeyQuery);
    }

    public function testShardByReference(): void
    {
        $o = new ShardedByReferenceOne();

        $userId       = new ObjectId();
        $o->reference = new User();
        $o->reference->setId($userId);

        $this->dm->persist($o->reference);

        $persister = $this->uow->getDocumentPersister($o::class);

        $method = new ReflectionMethod($persister, 'getShardKeyQuery');
        $method->setAccessible(true);
        $shardKeyQuery = $method->invoke($persister, $o);

        self::assertSame(['reference.$id' => $userId], $shardKeyQuery);
    }
}

/**
 * @ODM\Document
 * @ODM\ShardKey(keys={"int"="asc","string"="asc","bool"="asc","float"="asc"})
 */
class ShardedByScalars
{
    /**
     * @ODM\Id
     *
     * @var string|null
     */
    public $id;

    /**
     * @ODM\Field(type="int")
     *
     * @var int
     */
    public $int;

    /**
     * @ODM\Field(type="string")
     *
     * @var string|null
     */
    public $string;

    /**
     * @ODM\Field(type="bool")
     *
     * @var bool|null
     */
    public $bool;

    /**
     * @ODM\Field(type="float")
     *
     * @var float|null
     */
    public $float;
}

/**
 * @ODM\Document
 * @ODM\ShardKey(keys={"oid"="asc","bin"="asc","date"="asc"})
 */
class ShardedByObjects
{
    /**
     * @ODM\Id
     *
     * @var string|null
     */
    public $id;

    /**
     * @ODM\Field(type="object_id")
     *
     * @var string|null
     */
    public $oid;

    /**
     * @ODM\Field(type="bin")
     *
     * @var string|null
     */
    public $bin;

    /**
     * @ODM\Field(type="date")
     *
     * @var DateTime|null
     */
    public $date;
}

/**
 * @ODM\Document
 * @ODM\ShardKey(keys={"_id"="asc"})
 */
class ShardedById
{
    /**
     * @ODM\Id
     *
     * @var ObjectId|null
     */
    public $identifier;
}

/**
 * @ODM\Document
 * @ODM\ShardKey(keys={"reference"="asc"})
 */
class ShardedByReferenceOne
{
    /**
     * @ODM\Id
     *
     * @var string|null
     */
    public $id;

    /**
     * @ODM\ReferenceOne(targetDocument=User::class)
     *
     * @var User|null
     */
    public $reference;
}<|MERGE_RESOLUTION|>--- conflicted
+++ resolved
@@ -13,13 +13,7 @@
 use MongoDB\BSON\UTCDateTime;
 use ReflectionMethod;
 
-<<<<<<< HEAD
-use function get_class;
-
 class DocumentPersisterGetShardKeyQueryTest extends BaseTestCase
-=======
-class DocumentPersisterGetShardKeyQueryTest extends BaseTest
->>>>>>> 3091159e
 {
     public function testGetShardKeyQueryScalars(): void
     {
