<?php

declare(strict_types=1);

namespace Doctrine\ODM\MongoDB\Tests\Functional\Ticket;

use Doctrine\ODM\MongoDB\DocumentManager;
use Doctrine\ODM\MongoDB\Event\LifecycleEventArgs;
use Doctrine\ODM\MongoDB\Events;
use Doctrine\ODM\MongoDB\Mapping\Annotations as ODM;
use Doctrine\ODM\MongoDB\Tests\BaseTestCase;

<<<<<<< HEAD
use function get_class;

class MODM91Test extends BaseTestCase
=======
class MODM91Test extends BaseTest
>>>>>>> 3091159e
{
    private MODM91EventListener $listener;

    private function getDocumentManager(): ?DocumentManager
    {
        $this->listener = new MODM91EventListener();
        $evm            = $this->dm->getEventManager();
        $events         = [
            Events::preUpdate,
            Events::postUpdate,
        ];
        $evm->addEventListener($events, $this->listener);

        return $this->dm;
    }

    public function testDocumentWithEmbeddedDocumentNotUpdated(): void
    {
        $dm = $this->getDocumentManager();

        $testDoc           = new MODM91TestDocument();
        $testDoc->name     = 'test doc';
        $testDoc->embedded = new MODM91TestEmbeddedDocument();

        $dm->persist($testDoc);
        $dm->flush();
        $dm->clear();

        $testDoc = $dm->find(MODM91TestDocument::class, $testDoc->id);
        $dm->flush();
        $dm->clear();

        $called = [];
        self::assertEquals($called, $this->listener->called);
    }
}

class MODM91EventListener
{
    /** @var array<string, class-string[]>  */
    public $called = [];

    /** @param array{LifecycleEventArgs} $args */
    public function __call(string $method, array $args): void
    {
        $document                = $args[0]->getDocument();
        $className               = $document::class;
        $this->called[$method][] = $className;
    }
}

/** @ODM\Document */
class MODM91TestDocument
{
    /**
     * @ODM\Id
     *
     * @var string|null
     */
    public $id;

    /**
     * @ODM\Field(type="string")
     *
     * @var string|null
     */
    public $name;

    /**
     * @ODM\EmbedOne(targetDocument=MODM91TestEmbeddedDocument::class)
     *
     * @var MODM91TestEmbeddedDocument|null
     */
    public $embedded;
}

/** @ODM\EmbeddedDocument */
class MODM91TestEmbeddedDocument
{
    /**
     * @ODM\Field(type="string")
     *
     * @var string|null
     */
    public $name;
}<|MERGE_RESOLUTION|>--- conflicted
+++ resolved
@@ -10,13 +10,7 @@
 use Doctrine\ODM\MongoDB\Mapping\Annotations as ODM;
 use Doctrine\ODM\MongoDB\Tests\BaseTestCase;
 
-<<<<<<< HEAD
-use function get_class;
-
 class MODM91Test extends BaseTestCase
-=======
-class MODM91Test extends BaseTest
->>>>>>> 3091159e
 {
     private MODM91EventListener $listener;
 
