<?php

declare(strict_types=1);

namespace Doctrine\ODM\MongoDB\Tests\Functional\Ticket;

use Doctrine\Common\Collections\ArrayCollection;
use Doctrine\Common\Collections\Collection;
use Doctrine\ODM\MongoDB\Mapping\Annotations as ODM;
use Doctrine\ODM\MongoDB\Tests\BaseTestCase;

<<<<<<< HEAD
use function get_class;

class GH1225Test extends BaseTestCase
=======
class GH1225Test extends BaseTest
>>>>>>> 3091159e
{
    public function testRemoveAddEmbeddedDocToExistingDocumentWithPreUpdateHook(): void
    {
        $doc = new GH1225Document();
        $doc->embeds->add(new GH1225EmbeddedDocument('foo'));
        $this->dm->persist($doc);
        $this->dm->flush();
        $this->dm->clear();

        $doc         = $this->dm->getRepository($doc::class)->find($doc->id);
        $embeddedDoc = $doc->embeds->first();
        $doc->embeds->clear();
        $doc->embeds->add($embeddedDoc);
        $this->dm->flush();
        $this->dm->clear();

        $doc = $this->dm->getRepository($doc::class)->find($doc->id);
        self::assertCount(1, $doc->embeds);
    }
}

/**
 * @ODM\Document
 * @ODM\HasLifecycleCallbacks
 */
class GH1225Document
{
    /**
     * @ODM\Id
     *
     * @var string|null
     */
    public $id;

    /**
     * @ODM\EmbedMany(strategy="atomicSet", targetDocument=GH1225EmbeddedDocument::class)
     *
     * @var Collection<int, GH1225EmbeddedDocument>
     */
    public $embeds;

    public function __construct()
    {
        $this->embeds = new ArrayCollection();
    }

    /** @ODM\PreUpdate */
    public function exampleHook(): void
    {
    }
}

/** @ODM\EmbeddedDocument */
class GH1225EmbeddedDocument
{
    /**
     * @ODM\Field(type="string")
     *
     * @var string
     */
    public $value;

    public function __construct(string $value)
    {
        $this->value = $value;
    }
}<|MERGE_RESOLUTION|>--- conflicted
+++ resolved
@@ -9,13 +9,7 @@
 use Doctrine\ODM\MongoDB\Mapping\Annotations as ODM;
 use Doctrine\ODM\MongoDB\Tests\BaseTestCase;
 
-<<<<<<< HEAD
-use function get_class;
-
 class GH1225Test extends BaseTestCase
-=======
-class GH1225Test extends BaseTest
->>>>>>> 3091159e
 {
     public function testRemoveAddEmbeddedDocToExistingDocumentWithPreUpdateHook(): void
     {
