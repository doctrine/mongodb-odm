<?php

declare(strict_types=1);

namespace Doctrine\ODM\MongoDB\Tests\Functional\Ticket;

use Doctrine\ODM\MongoDB\Mapping\Annotations as ODM;
use Doctrine\ODM\MongoDB\Tests\BaseTestCase;
use MongoDB\BSON\ObjectId;

<<<<<<< HEAD
class GH529Test extends BaseTest
=======
use function get_class;

class GH529Test extends BaseTestCase
>>>>>>> 97cbc8f5
{
    public function testAutoIdWithConsistentValues(): void
    {
        $identifier = new ObjectId();
        $doc        = new GH529AutoIdDocument();
        $doc->id    = $identifier;

        $this->dm->persist($doc);
        $this->dm->flush();
        $this->dm->clear();

        $doc = $this->dm->find($doc::class, $doc->id);

        self::assertNotNull($doc);
        self::assertEquals($identifier, $doc->id);
    }

    public function testCustomIdType(): void
    {
        /* All values are consistent for CustomIdType, since the PHP and DB
         * conversions return the value as-is.
         */
        $doc     = new GH529CustomIdDocument();
        $doc->id = 'foo';

        $this->dm->persist($doc);
        $this->dm->flush();
        $this->dm->clear();

        $doc = $this->dm->find($doc::class, $doc->id);

        self::assertNotNull($doc);
        self::assertSame('foo', $doc->id);
    }

    public function testIntIdWithConsistentValues(): void
    {
        $doc     = new GH529IntIdDocument();
        $doc->id = 1;

        $this->dm->persist($doc);
        $this->dm->flush();
        $this->dm->clear();

        $doc = $this->dm->find($doc::class, $doc->id);

        self::assertNotNull($doc);
        self::assertSame(1, $doc->id);
    }

    public function testIntIdWithInconsistentValues(): void
    {
        $doc     = new GH529IntIdDocument();
        $doc->id = 3.14;

        $this->dm->persist($doc);
        $this->dm->flush();
        $this->dm->clear();

        $doc = $this->dm->find($doc::class, $doc->id);

        self::assertNotNull($doc);
        self::assertNotEquals(3.14, $doc->id);
    }
}

/** @ODM\Document */
class GH529AutoIdDocument
{
    /**
     * @ODM\Id
     *
     * @var ObjectId|null
     */
    public $id;
}

/** @ODM\Document */
class GH529CustomIdDocument
{
    /**
     * @ODM\Id(strategy="none", type="custom_id")
     *
     * @var string|null
     */
    public $id;
}

/** @ODM\Document */
class GH529IntIdDocument
{
    /**
     * @ODM\Id(strategy="none", type="int")
     *
     * @var float|int|null
     */
    public $id;
}<|MERGE_RESOLUTION|>--- conflicted
+++ resolved
@@ -8,13 +8,7 @@
 use Doctrine\ODM\MongoDB\Tests\BaseTestCase;
 use MongoDB\BSON\ObjectId;
 
-<<<<<<< HEAD
-class GH529Test extends BaseTest
-=======
-use function get_class;
-
 class GH529Test extends BaseTestCase
->>>>>>> 97cbc8f5
 {
     public function testAutoIdWithConsistentValues(): void
     {
