<?php

declare(strict_types=1);

namespace Doctrine\ODM\MongoDB\Tests\Functional\Ticket;

use Doctrine\ODM\MongoDB\Mapping\Annotations as ODM;
use Doctrine\ODM\MongoDB\Tests\BaseTestCase;
use MongoDB\BSON\ObjectId;

<<<<<<< HEAD
use function get_class;

class GH529Test extends BaseTestCase
=======
class GH529Test extends BaseTest
>>>>>>> 3091159e
{
    public function testAutoIdWithConsistentValues(): void
    {
        $identifier = new ObjectId();
        $doc        = new GH529AutoIdDocument();
        $doc->id    = $identifier;

        $this->dm->persist($doc);
        $this->dm->flush();
        $this->dm->clear();

        $doc = $this->dm->find($doc::class, $doc->id);

        self::assertNotNull($doc);
        self::assertEquals($identifier, $doc->id);
    }

    public function testCustomIdType(): void
    {
        /* All values are consistent for CustomIdType, since the PHP and DB
         * conversions return the value as-is.
         */
        $doc     = new GH529CustomIdDocument();
        $doc->id = 'foo';

        $this->dm->persist($doc);
        $this->dm->flush();
        $this->dm->clear();

        $doc = $this->dm->find($doc::class, $doc->id);

        self::assertNotNull($doc);
        self::assertSame('foo', $doc->id);
    }

    public function testIntIdWithConsistentValues(): void
    {
        $doc     = new GH529IntIdDocument();
        $doc->id = 1;

        $this->dm->persist($doc);
        $this->dm->flush();
        $this->dm->clear();

        $doc = $this->dm->find($doc::class, $doc->id);

        self::assertNotNull($doc);
        self::assertSame(1, $doc->id);
    }

    public function testIntIdWithInconsistentValues(): void
    {
        $doc     = new GH529IntIdDocument();
        $doc->id = 3.14;

        $this->dm->persist($doc);
        $this->dm->flush();
        $this->dm->clear();

        $doc = $this->dm->find($doc::class, $doc->id);

        self::assertNotNull($doc);
        self::assertNotEquals(3.14, $doc->id);
    }
}

/** @ODM\Document */
class GH529AutoIdDocument
{
    /**
     * @ODM\Id
     *
     * @var ObjectId|null
     */
    public $id;
}

/** @ODM\Document */
class GH529CustomIdDocument
{
    /**
     * @ODM\Id(strategy="none", type="custom_id")
     *
     * @var string|null
     */
    public $id;
}

/** @ODM\Document */
class GH529IntIdDocument
{
    /**
     * @ODM\Id(strategy="none", type="int")
     *
     * @var float|int|null
     */
    public $id;
}<|MERGE_RESOLUTION|>--- conflicted
+++ resolved
@@ -8,13 +8,7 @@
 use Doctrine\ODM\MongoDB\Tests\BaseTestCase;
 use MongoDB\BSON\ObjectId;
 
-<<<<<<< HEAD
-use function get_class;
-
 class GH529Test extends BaseTestCase
-=======
-class GH529Test extends BaseTest
->>>>>>> 3091159e
 {
     public function testAutoIdWithConsistentValues(): void
     {
