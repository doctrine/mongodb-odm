--- conflicted
+++ resolved
@@ -9,13 +9,7 @@
 use Doctrine\Persistence\Mapping\Driver\MappingDriver;
 use MongoDB\BSON\ObjectId;
 
-<<<<<<< HEAD
-class GH774Test extends BaseTest
-=======
-use function get_class;
-
 class GH774Test extends BaseTestCase
->>>>>>> 97cbc8f5
 {
     public function testUpsert(): void
     {
