--- conflicted
+++ resolved
@@ -9,13 +9,7 @@
 use Doctrine\Persistence\Mapping\Driver\MappingDriver;
 use MongoDB\BSON\ObjectId;
 
-<<<<<<< HEAD
-use function get_class;
-
 class GH774Test extends BaseTestCase
-=======
-class GH774Test extends BaseTest
->>>>>>> 3091159e
 {
     public function testUpsert(): void
     {
