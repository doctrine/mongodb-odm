<?php

declare(strict_types=1);

namespace Doctrine\ODM\MongoDB\Tests\Functional\Ticket;

use Doctrine\Common\Collections\ArrayCollection;
use Doctrine\ODM\MongoDB\Tests\BaseTestCase;
use Documents\Functional\Ticket\GH683\EmbeddedSubDocument1;
use Documents\Functional\Ticket\GH683\EmbeddedSubDocument2;
use Documents\Functional\Ticket\GH683\ParentDocument;

<<<<<<< HEAD
use function get_class;

class GH683Test extends BaseTestCase
=======
class GH683Test extends BaseTest
>>>>>>> 3091159e
{
    public function testEmbedOne(): void
    {
        $parent       = new ParentDocument();
        $parent->name = 'Parent';

        $sub1       = new EmbeddedSubDocument1();
        $sub1->name = 'Sub 1';

        $parent->embedOne = $sub1;

        $this->dm->persist($parent);
        $this->dm->flush();
        $this->dm->clear();

        $id = $parent->id;

        $parent = $this->dm->find($parent::class, $id);
        self::assertInstanceOf($sub1::class, $parent->embedOne);
    }

    public function testEmbedMany(): void
    {
        $parent       = new ParentDocument();
        $parent->name = 'Parent';

        $sub1       = new EmbeddedSubDocument1();
        $sub1->name = 'Sub 1';

        $sub2       = new EmbeddedSubDocument2();
        $sub2->name = 'Sub 2';

        $parent->embedMany = new ArrayCollection();
        $parent->embedMany->add($sub1);
        $parent->embedMany->add($sub2);

        $this->dm->persist($parent);
        $this->dm->flush();
        $this->dm->clear();

        $id = $parent->id;

        $parent    = $this->dm->find($parent::class, $id);
        $firstSub  = $parent->embedMany->get(0);
        $secondSub = $parent->embedMany->get(1);
        self::assertInstanceOf($sub1::class, $firstSub);
        self::assertInstanceOf($sub2::class, $secondSub);
    }
}<|MERGE_RESOLUTION|>--- conflicted
+++ resolved
@@ -10,13 +10,7 @@
 use Documents\Functional\Ticket\GH683\EmbeddedSubDocument2;
 use Documents\Functional\Ticket\GH683\ParentDocument;
 
-<<<<<<< HEAD
-use function get_class;
-
 class GH683Test extends BaseTestCase
-=======
-class GH683Test extends BaseTest
->>>>>>> 3091159e
 {
     public function testEmbedOne(): void
     {
