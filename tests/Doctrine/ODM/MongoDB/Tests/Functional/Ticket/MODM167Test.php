<?php

declare(strict_types=1);

namespace Doctrine\ODM\MongoDB\Tests\Functional\Ticket;

use Doctrine\ODM\MongoDB\Event\OnFlushEventArgs;
use Doctrine\ODM\MongoDB\Events;
use Doctrine\ODM\MongoDB\Tests\BaseTestCase;
use Documents\User;

<<<<<<< HEAD
class MODM167Test extends BaseTest
=======
use function get_class;

class MODM167Test extends BaseTestCase
>>>>>>> 97cbc8f5
{
    private MODM167EventListener $listener;

    public function setUp(): void
    {
        parent::setUp();

        $this->listener = new MODM167EventListener();
        $evm            = $this->dm->getEventManager();
        $evm->addEventListener(Events::onFlush, $this->listener);
    }

    public function testDetatchNewDocumentDuringOnFlush(): void
    {
        // create a test document
        $test = new User();
        $test->setUsername('toby');

        $this->dm->persist($test);
        $this->dm->flush();
        $this->dm->clear();

        $repository = $this->dm->getRepository($test::class);
        $test       = $repository->find($test->getId());

        self::assertNull($test);
    }
}

class MODM167EventListener
{
    public function onFlush(OnFlushEventArgs $eventArgs): void
    {
        $documentManager = $eventArgs->getDocumentManager();
        $unitOfWork      = $documentManager->getUnitOfWork();

        foreach ($unitOfWork->getScheduledDocumentInsertions() as $document) {
            $unitOfWork->detach($document);
        }
    }
}<|MERGE_RESOLUTION|>--- conflicted
+++ resolved
@@ -9,13 +9,7 @@
 use Doctrine\ODM\MongoDB\Tests\BaseTestCase;
 use Documents\User;
 
-<<<<<<< HEAD
-class MODM167Test extends BaseTest
-=======
-use function get_class;
-
 class MODM167Test extends BaseTestCase
->>>>>>> 97cbc8f5
 {
     private MODM167EventListener $listener;
 
