--- conflicted
+++ resolved
@@ -9,13 +9,7 @@
 use Doctrine\ODM\MongoDB\Tests\BaseTestCase;
 use Documents\User;
 
-<<<<<<< HEAD
-use function get_class;
-
 class MODM167Test extends BaseTestCase
-=======
-class MODM167Test extends BaseTest
->>>>>>> 3091159e
 {
     private MODM167EventListener $listener;
 
