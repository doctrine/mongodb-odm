--- conflicted
+++ resolved
@@ -10,13 +10,7 @@
 use Doctrine\ODM\MongoDB\Mapping\MappingException;
 use Doctrine\ODM\MongoDB\Tests\BaseTestCase;
 
-<<<<<<< HEAD
-class GH788Test extends BaseTest
-=======
-use function get_class;
-
 class GH788Test extends BaseTestCase
->>>>>>> 97cbc8f5
 {
     public function testDocumentWithDiscriminatorMap(): void
     {
