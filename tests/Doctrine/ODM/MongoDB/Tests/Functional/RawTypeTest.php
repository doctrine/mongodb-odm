<?php

declare(strict_types=1);

namespace Doctrine\ODM\MongoDB\Tests\Functional;

use Doctrine\ODM\MongoDB\Mapping\Annotations as ODM;
use Doctrine\ODM\MongoDB\Tests\BaseTestCase;
use MongoDB\BSON\ObjectId;
use MongoDB\BSON\UTCDateTime;

<<<<<<< HEAD
class RawTypeTest extends BaseTest
=======
use function get_class;

class RawTypeTest extends BaseTestCase
>>>>>>> 97cbc8f5
{
    /**
     * @param mixed $value
     *
     * @dataProvider getTestRawTypeData
     */
    public function testRawType($value): void
    {
        $test      = new RawType();
        $test->raw = $value;

        $this->dm->persist($test);
        $this->dm->flush();

        $result = $this->dm->getDocumentCollection($test::class)->findOne(['_id' => new ObjectId($test->id)]);
        self::assertEquals($value, $result['raw']);
    }

    public static function getTestRawTypeData(): array
    {
        return [
            ['test'],
            [1],
            [0],
            [['test' => 'test']],
            [new UTCDateTime()],
            [true],
            [['date' => new UTCDateTime()]],
            [new ObjectId()],
        ];
    }
}

/** @ODM\Document */
class RawType
{
    /**
     * @ODM\Id
     *
     * @var string|null
     */
    public $id;

    /**
     * @ODM\Field(type="raw")
     *
     * @var mixed
     */
    public $raw;
}<|MERGE_RESOLUTION|>--- conflicted
+++ resolved
@@ -9,13 +9,7 @@
 use MongoDB\BSON\ObjectId;
 use MongoDB\BSON\UTCDateTime;
 
-<<<<<<< HEAD
-class RawTypeTest extends BaseTest
-=======
-use function get_class;
-
 class RawTypeTest extends BaseTestCase
->>>>>>> 97cbc8f5
 {
     /**
      * @param mixed $value
