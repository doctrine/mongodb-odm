--- conflicted
+++ resolved
@@ -9,13 +9,7 @@
 use MongoDB\BSON\ObjectId;
 use MongoDB\BSON\UTCDateTime;
 
-<<<<<<< HEAD
-use function get_class;
-
 class RawTypeTest extends BaseTestCase
-=======
-class RawTypeTest extends BaseTest
->>>>>>> 3091159e
 {
     /**
      * @param mixed $value
