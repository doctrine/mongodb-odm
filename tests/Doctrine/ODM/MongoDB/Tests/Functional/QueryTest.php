<?php

declare(strict_types=1);

namespace Doctrine\ODM\MongoDB\Tests\Functional;

use Doctrine\ODM\MongoDB\Iterator\Iterator;
use Doctrine\ODM\MongoDB\Tests\BaseTest;
use Documents\Article;
use Documents\CmsComment;
use Documents\Group;
use Documents\IndirectlyReferencedUser;
use Documents\Phonenumber;
use Documents\ReferenceUser;
use Documents\User;
use InvalidArgumentException;
use IteratorAggregate;
use MongoDB\BSON\ObjectId;
use MongoDB\BSON\Regex;
use MongoDB\BSON\UTCDateTime;

use function array_values;
use function assert;
use function get_class;
use function iterator_to_array;
use function strtotime;

class QueryTest extends BaseTest
{
    /** @var User */
    private $user;

    public function setUp(): void
    {
        parent::setUp();

        $this->user = new User();
        $this->user->setUsername('boo');

        $this->dm->persist($this->user);
        $this->dm->flush();
    }

    public function testAddElemMatch(): void
    {
        $user = new User();
        $user->setUsername('boo');
        $phonenumber = new Phonenumber('6155139185');
        $user->addPhonenumber($phonenumber);

        $this->dm->persist($user);
        $this->dm->flush();

        $qb         = $this->dm->createQueryBuilder(User::class);
        $embeddedQb = $this->dm->createQueryBuilder(Phonenumber::class);

        $qb->field('phonenumbers')->elemMatch($embeddedQb->expr()->field('phonenumber')->equals('6155139185'));
        $query = $qb->getQuery();
        $user  = $query->getSingleResult();
        $this->assertNotNull($user);
    }

    public function testAddElemMatchWithDeepFields(): void
    {
        $user1 = new User();
        $user1->setUsername('ben');

        $user2 = new User();
        $user2->setUsername('boo');
        $phonenumber = new Phonenumber('2125550123', $user1);
        $user2->addPhonenumber($phonenumber);

        $this->dm->persist($user1);
        $this->dm->persist($user2);
        $this->dm->flush();

        $qb         = $this->dm->createQueryBuilder(User::class);
        $embeddedQb = $this->dm->createQueryBuilder(Phonenumber::class);

        $qb->field('phonenumbers')->elemMatch($embeddedQb->expr()->field('lastCalledBy.$id')->equals(new ObjectId($user1->getId())));
        $query = $qb->getQuery();
        $user  = $query->getSingleResult();
        $this->assertNotNull($user);
    }

    public function testAddNot(): void
    {
        $user = new User();
        $user->setUsername('boo');

        $this->dm->persist($user);
        $this->dm->flush();

        $qb = $this->dm->createQueryBuilder(User::class);
        $qb->field('username')->not($qb->expr()->in(['boo']));
        $query = $qb->getQuery();
        $user  = $query->getSingleResult();
        $this->assertNull($user);

        $qb->field('username')->not($qb->expr()->in(['1boo']));
        $query = $qb->getQuery();
        $user  = $query->getSingleResult();
        $this->assertNotNull($user);
    }

<<<<<<< HEAD
    public function testNotAllowsRegex()
=======
    public function testNotAllowsRegex(): void
>>>>>>> 0947820a
    {
        $user = new User();
        $user->setUsername('boo');

        $this->dm->persist($user);
        $this->dm->flush();

        $qb = $this->dm->createQueryBuilder(User::class);
        $qb->field('username')->not(new Regex('Boo', 'i'));
        $query = $qb->getQuery();
        $user  = $query->getSingleResult();
        $this->assertNull($user);

        $qb = $this->dm->createQueryBuilder(User::class);
        $qb->field('username')->not(new Regex('Boo'));
        $query = $qb->getQuery();
        $user  = $query->getSingleResult();
        $this->assertNotNull($user);
    }

<<<<<<< HEAD
    public function testDistinct()
=======
    public function testDistinct(): void
>>>>>>> 0947820a
    {
        $user = new User();
        $user->setUsername('distinct_test');
        $user->setCount(1);
        $this->dm->persist($user);

        $user = new User();
        $user->setUsername('distinct_test');
        $user->setCount(1);
        $this->dm->persist($user);

        $user = new User();
        $user->setUsername('distinct_test');
        $user->setCount(2);
        $this->dm->persist($user);

        $user = new User();
        $user->setUsername('distinct_test');
        $user->setCount(3);
        $this->dm->persist($user);
        $this->dm->flush();

        $qb      = $this->dm->createQueryBuilder(User::class)
            ->distinct('count')
            ->field('username')->equals('distinct_test');
        $q       = $qb->getQuery();
        $results = $q->execute();
        $this->assertEquals([1, 2, 3], $results);

        $results = $this->dm->createQueryBuilder(User::class)
            ->distinct('count')
            ->field('username')->equals('distinct_test')
            ->getQuery()
            ->execute();
        $this->assertEquals([1, 2, 3], $results);
    }

    public function testDistinctWithDifferentDbName(): void
    {
        $c1           = new CmsComment();
        $c1->authorIp = '127.0.0.1';
        $c2           = new CmsComment();
        $c3           = new CmsComment();
        $c2->authorIp = $c3->authorIp = '192.168.0.1';
        $this->dm->persist($c1);
        $this->dm->persist($c2);
        $this->dm->persist($c3);
        $this->dm->flush();
        $this->dm->clear();

        $results = $this->dm->createQueryBuilder(get_class($c1))
            ->distinct('authorIp')
            ->getQuery()
            ->execute();
        $this->assertEquals(['127.0.0.1', '192.168.0.1'], $results);
    }

    public function testFindQuery(): void
    {
        $qb    = $this->dm->createQueryBuilder(User::class)
            ->where("function() { return this.username == 'boo' }");
        $query = $qb->getQuery();
        $user  = $query->getSingleResult();
        $this->assertEquals('boo', $user->getUsername());
    }

    public function testUpdateQuery(): void
    {
        $qb     = $this->dm->createQueryBuilder(User::class)
            ->updateOne()
            ->field('username')
            ->set('crap')
            ->equals('boo');
        $query  = $qb->getQuery();
        $result = $query->execute();

        $this->dm->refresh($this->user);
        $this->assertEquals('crap', $this->user->getUsername());
    }

    public function testUpsertUpdateQuery(): void
    {
        $qb     = $this->dm->createQueryBuilder(User::class)
            ->updateOne()
            ->upsert(true)
            ->field('username')
            ->set('crap')
            ->equals('foo');
        $query  = $qb->getQuery();
        $result = $query->execute();

        $qb    = $this->dm->createQueryBuilder(User::class)
            ->find()
            ->field('username')->equals('crap');
        $query = $qb->getQuery();
        $user  = $query->getSingleResult();
        $this->assertNotNull($user);
    }

    public function testMultipleUpdateQuery(): void
    {
        $user = new User();
        $user->setUsername('multiple_test');
        $user->setCount(1);
        $this->dm->persist($user);

        $user = new User();
        $user->setUsername('multiple_test');
        $user->setCount(1);
        $this->dm->persist($user);

        $user = new User();
        $user->setUsername('multiple_test');
        $user->setCount(2);
        $this->dm->persist($user);

        $user = new User();
        $user->setUsername('multiple_test');
        $user->setCount(3);
        $this->dm->persist($user);
        $this->dm->flush();

        $qb      = $this->dm->createQueryBuilder(User::class)
            ->updateMany()
            ->field('username')->equals('multiple_test')
            ->field('username')->set('foo');
        $q       = $qb->getQuery();
        $results = $q->execute();

        $qb    = $this->dm->createQueryBuilder(User::class)
            ->find()
            ->field('username')->equals('foo');
        $q     = $qb->getQuery();
        $users = array_values($q->execute()->toArray());

        $this->assertCount(4, $users);
    }

    public function testRemoveQuery(): void
    {
        $this->dm->remove($this->user);

        $this->expectException(InvalidArgumentException::class);
        // should invoke exception because $this->user doesn't exist anymore
        $this->dm->refresh($this->user);
    }

    public function testIncUpdateQuery(): void
    {
        $qb    = $this->dm->createQueryBuilder(User::class)
            ->updateOne()
            ->field('hits')->inc(5)
            ->field('username')->equals('boo');
        $query = $qb->getQuery();
        $query->execute();
        $query->execute();

        $qb->find(User::class)
            ->hydrate(false);
        $query = $qb->getQuery();
        $user  = $query->getSingleResult();
        $this->assertEquals(10, $user['hits']);
    }

    public function testUnsetFieldUpdateQuery(): void
    {
        $qb     = $this->dm->createQueryBuilder(User::class)
            ->updateOne()
            ->field('hits')->unsetField()
            ->field('username')->equals('boo');
        $query  = $qb->getQuery();
        $result = $query->execute();

        $qb->find(User::class)
            ->hydrate(false);
        $query = $qb->getQuery();
        $user  = $query->getSingleResult();
        $this->assertArrayNotHasKey('hits', $user);
    }

    public function testUnsetField(): void
    {
        $qb    = $this->dm->createQueryBuilder()
            ->updateOne(User::class)
            ->field('nullTest')
            ->type('null')
            ->unsetField();
        $query = $qb->getQuery();
        $query->execute();

        $qb    = $this->dm->createQueryBuilder(User::class)
            ->field('nullTest')->type('null');
        $query = $qb->getQuery();
        $user  = $query->getSingleResult();
        $this->assertNull($user);
    }

    public function testDateRange(): void
    {
        $article1 = new Article();
        $article1->setTitle('test');
        $article1->setBody('test');
        $article1->setCreatedAt('1985-09-01 00:00:00');

        $article2 = new Article();
        $article2->setTitle('test');
        $article2->setBody('test');
        $article2->setCreatedAt('1985-09-02 00:00:00');

        $article3 = new Article();
        $article3->setTitle('test');
        $article3->setBody('test');
        $article3->setCreatedAt('1985-09-03 00:00:00');

        $article4 = new Article();
        $article4->setTitle('test');
        $article4->setBody('test');
        $article4->setCreatedAt('1985-09-04 00:00:00');

        $this->dm->persist($article1);
        $this->dm->persist($article2);
        $this->dm->persist($article3);
        $this->dm->persist($article4);

        $this->dm->flush();
        $this->dm->clear();

        $qb = $this->dm->createQueryBuilder(Article::class);
        $qb->field('createdAt')->range(
            new UTCDateTime(strtotime('1985-09-01 01:00:00') * 1000),
            new UTCDateTime(strtotime('1985-09-04') * 1000)
        );
        $query    = $qb->getQuery();
        $articles = array_values($query->execute()->toArray());
        $this->assertCount(2, $articles);
        $this->assertEquals('1985-09-02', $articles[0]->getCreatedAt()->format('Y-m-d'));
        $this->assertEquals('1985-09-03', $articles[1]->getCreatedAt()->format('Y-m-d'));
    }

    public function testQueryIsIterable(): void
    {
        $article = new Article();
        $article->setTitle('test');
        $this->dm->persist($article);
        $this->dm->flush();

        $qb    = $this->dm->createQueryBuilder(Article::class);
        $query = $qb->getQuery();
        $this->assertInstanceOf(IteratorAggregate::class, $query);
        foreach ($query as $article) {
            $this->assertEquals(Article::class, get_class($article));
        }
    }

    public function testQueryReferences(): void
    {
        $group = new Group('Test Group');

        $user = new User();
        $user->setUsername('cool');
        $user->addGroup($group);

        $this->dm->persist($user);
        $this->dm->flush();

        $qb    = $this->dm->createQueryBuilder(User::class)
            ->field('groups')->references($group);
        $query = $qb->getQuery();
        $user2 = $query->getSingleResult();
        $this->assertSame($user, $user2);
    }

    public function testNestedQueryReference(): void
    {
        $referencedUser = new User();
        $referencedUser->setUsername('boo');
        $phonenumber = new Phonenumber('6155139185');
        $referencedUser->addPhonenumber($phonenumber);

        $indirectlyReferencedUser       = new IndirectlyReferencedUser();
        $indirectlyReferencedUser->user = $referencedUser;

        $user                              = new ReferenceUser();
        $user->indirectlyReferencedUsers[] = $indirectlyReferencedUser;

        $this->dm->persist($referencedUser);
        $this->dm->persist($user);
        $this->dm->flush();

        $qb = $this->dm->createQueryBuilder(ReferenceUser::class);

        $referencedUsersQuery = $qb
            ->field('indirectlyReferencedUsers.user.id')->equals(new ObjectId($referencedUser->getId()))
            ->getQuery();

        $referencedUsersIterator = $referencedUsersQuery->execute();

        assert($referencedUsersIterator instanceof Iterator);

        $referencedUsers = iterator_to_array($referencedUsersIterator, false);

        $this->assertCount(1, $referencedUsers);
        $this->assertSame($user, $referencedUsers[0]);
    }

    public function testQueryWhereIn(): void
    {
        $qb      = $this->dm->createQueryBuilder(User::class);
        $choices = ['a', 'b'];
        $qb->field('username')->in($choices);
        $expected = [
            'username' => ['$in' => $choices],
        ];
        $this->assertSame($expected, $qb->getQueryArray());
    }

    public function testQueryWhereInReferenceId(): void
    {
        $qb      = $this->dm->createQueryBuilder(User::class);
        $choices = [new ObjectId(), new ObjectId()];
        $qb->field('account.$id')->in($choices);
        $expected = [
            'account.$id' => ['$in' => $choices],
        ];
        $this->assertSame($expected, $qb->getQueryArray());
        $this->assertSame($expected, $qb->getQuery()->debug('query'));
    }

    public function testQueryWhereOneValueOfCollection(): void
    {
        $qb = $this->dm->createQueryBuilder(Article::class);
        $qb->field('tags')->equals('pet');
        $expected = ['tags' => 'pet'];
        $this->assertSame($expected, $qb->getQueryArray());
        $this->assertSame($expected, $qb->getQuery()->debug('query'));
    }

    /** search for articles where tags exactly equal [pet, blue] */
    public function testQueryWhereAllValuesOfCollection(): void
    {
        $qb = $this->dm->createQueryBuilder(Article::class);
        $qb->field('tags')->equals(['pet', 'blue']);
        $expected = [
            'tags' => ['pet', 'blue'],
        ];
        $this->assertSame($expected, $qb->getQueryArray());
        $this->assertSame($expected, $qb->getQuery()->debug('query'));
    }

    public function testPopFirst(): void
    {
        $article = new Article();
        $article->setTitle('test');
        $article->setBody('test');
        $article->setCreatedAt('1985-09-01 00:00:00');
        $article->addTag(1);
        $article->addTag(2);
        $article->addTag(3);

        $this->dm->persist($article);
        $this->dm->flush();

        $this->dm->createQueryBuilder(Article::class)
            ->updateOne()
            ->field('id')
            ->equals($article->getId())
            ->field('tags')
            ->popFirst()
            ->getQuery()
            ->execute();

        $this->dm->refresh($article);
        $this->assertSame([2, 3], $article->getTags());
    }

    public function testPopLast(): void
    {
        $article = new Article();
        $article->setTitle('test');
        $article->setBody('test');
        $article->setCreatedAt('1985-09-01 00:00:00');
        $article->addTag(1);
        $article->addTag(2);
        $article->addTag(3);

        $this->dm->persist($article);
        $this->dm->flush();

        $this->dm->createQueryBuilder(Article::class)
            ->updateOne()
            ->field('id')
            ->equals($article->getId())
            ->field('tags')
            ->popLast()
            ->getQuery()
            ->execute();

        $this->dm->refresh($article);
        $this->assertSame([1, 2], $article->getTags());
    }

    /**
     * Checks that the query class runs a ReplaceOne operation internally
     *
     * @doesNotPerformAssertions
     */
    public function testReplaceDocumentRunsReplaceOperation(): void
    {
        $this->dm->createQueryBuilder(Article::class)
            ->updateOne()
            ->field('id')
            ->equals('foo')
            ->setNewObj(['value' => 'bar'])
            ->getQuery()
            ->execute();
    }

    /**
     * Checks that the query class runs a ReplaceOne operation internally
     */
    public function testReplaceMultipleCausesException(): void
    {
        $this->expectException(InvalidArgumentException::class);
        $this->expectExceptionMessage('Combining the "multiple" option without using an update operator as first operation in a query is not supported.');

        $this->dm->createQueryBuilder(Article::class)
            ->updateMany()
            ->field('id')
            ->equals('foo')
            ->setNewObj(['value' => 'bar'])
            ->getQuery()
            ->execute();
    }

    /**
     * @doesNotPerformAssertions
     */
    public function testFindAndReplaceDocumentRunsFindAndReplaceOperation(): void
    {
        $this->dm->createQueryBuilder(Article::class)
            ->findAndUpdate()
            ->field('id')
            ->equals('foo')
            ->setNewObj(['value' => 'bar'])
            ->getQuery()
            ->execute();
    }
}<|MERGE_RESOLUTION|>--- conflicted
+++ resolved
@@ -103,11 +103,7 @@
         $this->assertNotNull($user);
     }
 
-<<<<<<< HEAD
-    public function testNotAllowsRegex()
-=======
     public function testNotAllowsRegex(): void
->>>>>>> 0947820a
     {
         $user = new User();
         $user->setUsername('boo');
@@ -128,11 +124,7 @@
         $this->assertNotNull($user);
     }
 
-<<<<<<< HEAD
-    public function testDistinct()
-=======
     public function testDistinct(): void
->>>>>>> 0947820a
     {
         $user = new User();
         $user->setUsername('distinct_test');
