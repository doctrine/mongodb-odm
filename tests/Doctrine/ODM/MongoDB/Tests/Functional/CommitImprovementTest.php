--- conflicted
+++ resolved
@@ -16,13 +16,7 @@
 use Documents\User;
 use Documents\VersionedUser;
 
-<<<<<<< HEAD
-class CommitImprovementTest extends BaseTest
-=======
-use function get_class;
-
 class CommitImprovementTest extends BaseTestCase
->>>>>>> 97cbc8f5
 {
     private CommandLogger $logger;
 
