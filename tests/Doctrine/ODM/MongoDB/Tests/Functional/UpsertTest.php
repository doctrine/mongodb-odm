--- conflicted
+++ resolved
@@ -38,11 +38,7 @@
         $this->dm->flush();
     }
 
-<<<<<<< HEAD
-    public function testUpsertDoesNotOverwriteNullableFieldsOnNull()
-=======
     public function testUpsertDoesNotOverwriteNullableFieldsOnNull(): void
->>>>>>> 0947820a
     {
         $test = new UpsertTestUser();
 
@@ -70,11 +66,7 @@
         self::assertNotNull($upsertResult->nullableEmbedOne);
     }
 
-<<<<<<< HEAD
-    public function testUpsertsWritesNullableFieldsOnInsert()
-=======
     public function testUpsertsWritesNullableFieldsOnInsert(): void
->>>>>>> 0947820a
     {
         $test = new UpsertTestUser();
         $this->dm->persist($test);
@@ -105,18 +97,6 @@
      */
     public $id;
 
-<<<<<<< HEAD
-    /** @ODM\Field(nullable=true) */
-    public $nullableField;
-
-    /** @ODM\EmbedOne(targetDocument=UpsertTestUserEmbedded::class, nullable=true) */
-    public $nullableEmbedOne;
-
-    /** @ODM\ReferenceOne(targetDocument=UpsertTestUser::class, cascade="persist", nullable=true) */
-    public $nullableReferenceOne;
-
-    /** @ODM\EmbedMany(targetDocument=UpsertTestUserEmbedded::class) */
-=======
     /**
      * @ODM\Field(nullable=true)
      *
@@ -143,7 +123,6 @@
      *
      * @var Collection<int, UpsertTestUserEmbedded>
      */
->>>>>>> 0947820a
     public $embedMany;
 
     public function __construct()
@@ -155,14 +134,10 @@
 /** @ODM\EmbeddedDocument */
 class UpsertTestUserEmbedded
 {
-<<<<<<< HEAD
-    /** @ODM\Field(type="string") */
-=======
     /**
      * @ODM\Field(type="string")
      *
      * @var string|null
      */
->>>>>>> 0947820a
     public $test;
 }