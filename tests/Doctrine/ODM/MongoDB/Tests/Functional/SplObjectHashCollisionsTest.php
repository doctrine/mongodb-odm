<?php

declare(strict_types=1);

namespace Doctrine\ODM\MongoDB\Tests\Functional;

use Doctrine\Common\Collections\Collection;
use Doctrine\ODM\MongoDB\DocumentManager;
use Doctrine\ODM\MongoDB\Mapping\Annotations as ODM;
use Doctrine\ODM\MongoDB\Tests\BaseTestCase;
use ReflectionObject;

<<<<<<< HEAD
class SplObjectHashCollisionsTest extends BaseTest
=======
use function get_class;

class SplObjectHashCollisionsTest extends BaseTestCase
>>>>>>> 97cbc8f5
{
    /**
     * @param callable(DocumentManager, object=): void $f
     *
     * @dataProvider provideParentAssociationsIsCleared
     */
    public function testParentAssociationsIsCleared(callable $f): void
    {
        $d         = new SplColDoc();
        $d->one    = new SplColEmbed('d.one.v1');
        $d->many[] = new SplColEmbed('d.many.0.v1');
        $d->many[] = new SplColEmbed('d.many.1.v1');

        $this->dm->persist($d);
        $this->expectCount('parentAssociations', 3);
        $this->expectCount('embeddedDocumentsRegistry', 3);
        $f($this->dm, $d);
        $this->expectCount('parentAssociations', 0);
        $this->expectCount('embeddedDocumentsRegistry', 0);
    }

    /**
     * @param callable(DocumentManager, object=): void $f
     *
     * @dataProvider provideParentAssociationsIsCleared
     */
    public function testParentAssociationsLeftover(callable $f, int $leftover): void
    {
        $d         = new SplColDoc();
        $d->one    = new SplColEmbed('d.one.v1');
        $d->many[] = new SplColEmbed('d.many.0.v1');
        $d->many[] = new SplColEmbed('d.many.1.v1');
        $this->dm->persist($d);
        $d->one = new SplColEmbed('d.one.v2');
        $this->dm->flush();

        $this->expectCount('parentAssociations', 4);
        $this->expectCount('embeddedDocumentsRegistry', 4);
        $f($this->dm, $d);
        $this->expectCount('parentAssociations', $leftover);
        $this->expectCount('embeddedDocumentsRegistry', $leftover);
    }

    public static function provideParentAssociationsIsCleared(): array
    {
        return [
            [
                static function (DocumentManager $dm): void {
                    $dm->clear();
                },
                0,
            ],
            [
                static function (DocumentManager $dm, $doc): void {
                    $dm->clear($doc::class);
                },
                1,
            ],
            [
                static function (DocumentManager $dm, $doc): void {
                    $dm->detach($doc);
                },
                1,
            ],
        ];
    }

    private function expectCount(string $prop, int $expected): void
    {
        $ro = new ReflectionObject($this->uow);
        $rp = $ro->getProperty($prop);
        $rp->setAccessible(true);
        self::assertCount($expected, $rp->getValue($this->uow));
    }
}

/** @ODM\Document */
class SplColDoc
{
    /**
     * @ODM\Id
     *
     * @var string|null
     */
    public $id;

    /**
     * @ODM\Field(type="string")
     *
     * @var string|null
     */
    public $name;

    /**
     * @ODM\EmbedOne
     *
     * @var object|null
     */
    public $one;

    /**
     * @ODM\EmbedMany
     *
     * @var Collection<int, object>|array<object>
     */
    public $many = [];
}

/** @ODM\EmbeddedDocument */
class SplColEmbed
{
    /**
     * @ODM\Field(type="string")
     *
     * @var string
     */
    public $name;

    public function __construct(string $name)
    {
        $this->name = $name;
    }
}<|MERGE_RESOLUTION|>--- conflicted
+++ resolved
@@ -10,13 +10,7 @@
 use Doctrine\ODM\MongoDB\Tests\BaseTestCase;
 use ReflectionObject;
 
-<<<<<<< HEAD
-class SplObjectHashCollisionsTest extends BaseTest
-=======
-use function get_class;
-
 class SplObjectHashCollisionsTest extends BaseTestCase
->>>>>>> 97cbc8f5
 {
     /**
      * @param callable(DocumentManager, object=): void $f
