<?php

declare(strict_types=1);

namespace Doctrine\ODM\MongoDB\Tests\Functional;

use Doctrine\Common\Collections\Collection;
use Doctrine\ODM\MongoDB\DocumentManager;
use Doctrine\ODM\MongoDB\Mapping\Annotations as ODM;
use Doctrine\ODM\MongoDB\Tests\BaseTestCase;
use ReflectionObject;

<<<<<<< HEAD
use function get_class;

class SplObjectHashCollisionsTest extends BaseTestCase
=======
class SplObjectHashCollisionsTest extends BaseTest
>>>>>>> 3091159e
{
    /**
     * @param callable(DocumentManager, object=): void $f
     *
     * @dataProvider provideParentAssociationsIsCleared
     */
    public function testParentAssociationsIsCleared(callable $f): void
    {
        $d         = new SplColDoc();
        $d->one    = new SplColEmbed('d.one.v1');
        $d->many[] = new SplColEmbed('d.many.0.v1');
        $d->many[] = new SplColEmbed('d.many.1.v1');

        $this->dm->persist($d);
        $this->expectCount('parentAssociations', 3);
        $this->expectCount('embeddedDocumentsRegistry', 3);
        $f($this->dm, $d);
        $this->expectCount('parentAssociations', 0);
        $this->expectCount('embeddedDocumentsRegistry', 0);
    }

    /**
     * @param callable(DocumentManager, object=): void $f
     *
     * @dataProvider provideParentAssociationsIsCleared
     */
    public function testParentAssociationsLeftover(callable $f, int $leftover): void
    {
        $d         = new SplColDoc();
        $d->one    = new SplColEmbed('d.one.v1');
        $d->many[] = new SplColEmbed('d.many.0.v1');
        $d->many[] = new SplColEmbed('d.many.1.v1');
        $this->dm->persist($d);
        $d->one = new SplColEmbed('d.one.v2');
        $this->dm->flush();

        $this->expectCount('parentAssociations', 4);
        $this->expectCount('embeddedDocumentsRegistry', 4);
        $f($this->dm, $d);
        $this->expectCount('parentAssociations', $leftover);
        $this->expectCount('embeddedDocumentsRegistry', $leftover);
    }

    public static function provideParentAssociationsIsCleared(): array
    {
        return [
            [
                static function (DocumentManager $dm): void {
                    $dm->clear();
                },
                0,
            ],
            [
                static function (DocumentManager $dm, $doc): void {
                    $dm->clear($doc::class);
                },
                1,
            ],
            [
                static function (DocumentManager $dm, $doc): void {
                    $dm->detach($doc);
                },
                1,
            ],
        ];
    }

    private function expectCount(string $prop, int $expected): void
    {
        $ro = new ReflectionObject($this->uow);
        $rp = $ro->getProperty($prop);
        $rp->setAccessible(true);
        self::assertCount($expected, $rp->getValue($this->uow));
    }
}

/** @ODM\Document */
class SplColDoc
{
    /**
     * @ODM\Id
     *
     * @var string|null
     */
    public $id;

    /**
     * @ODM\Field(type="string")
     *
     * @var string|null
     */
    public $name;

    /**
     * @ODM\EmbedOne
     *
     * @var object|null
     */
    public $one;

    /**
     * @ODM\EmbedMany
     *
     * @var Collection<int, object>|array<object>
     */
    public $many = [];
}

/** @ODM\EmbeddedDocument */
class SplColEmbed
{
    /**
     * @ODM\Field(type="string")
     *
     * @var string
     */
    public $name;

    public function __construct(string $name)
    {
        $this->name = $name;
    }
}<|MERGE_RESOLUTION|>--- conflicted
+++ resolved
@@ -10,13 +10,7 @@
 use Doctrine\ODM\MongoDB\Tests\BaseTestCase;
 use ReflectionObject;
 
-<<<<<<< HEAD
-use function get_class;
-
 class SplObjectHashCollisionsTest extends BaseTestCase
-=======
-class SplObjectHashCollisionsTest extends BaseTest
->>>>>>> 3091159e
 {
     /**
      * @param callable(DocumentManager, object=): void $f
