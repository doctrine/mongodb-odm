<?php

declare(strict_types=1);

namespace Doctrine\ODM\MongoDB\Tests\Functional;

use Doctrine\ODM\MongoDB\Tests\BaseTestCase;
use Documents\FriendUser;

<<<<<<< HEAD
use function get_class;

class FlushTest extends BaseTestCase
=======
class FlushTest extends BaseTest
>>>>>>> 3091159e
{
    /**
     * Given 3 users, userA userB userC
     * userA has a relation to userB
     * userB has a relation to userC
     *
     * With only userA in the uow,
     * If I flush I then have both userA and userB in the uow.
     * If I flush again, I then have all three users in the uow.
     *
     * Each flush fetches and registers the relations of the known objects.
     */
    public function testFlush(): void
    {
        $userA = new FriendUser('userA');
        $userB = new FriendUser('userB');
        $userC = new FriendUser('userC');

        $userA->addFriend($userB);
        $userB->addFriend($userC);

        // persist all users, flush and clear
        foreach ([$userA, $userB, $userC] as $user) {
            $this->dm->persist($user);
        }

        $this->dm->flush();
        $this->dm->clear();

        $this->assertSize(0);

        $userA = $this->dm->find($userA::class, $userA->id);

        // the size is 1. userA is in the uow.
        $this->assertSize(1);

        // first flush
        $this->dm->flush();

        // now the size is 2! userA and userB are in the UOW.
        $this->assertSize(1);

        // second flush
        $this->dm->flush();

        // now the size is 3! userA and userB and userC are in the UOW.
        $this->assertSize(1);
    }

    protected function assertSize(int $size): void
    {
        self::assertEquals($size, $this->dm->getUnitOfWork()->size());
    }
}<|MERGE_RESOLUTION|>--- conflicted
+++ resolved
@@ -7,13 +7,7 @@
 use Doctrine\ODM\MongoDB\Tests\BaseTestCase;
 use Documents\FriendUser;
 
-<<<<<<< HEAD
-use function get_class;
-
 class FlushTest extends BaseTestCase
-=======
-class FlushTest extends BaseTest
->>>>>>> 3091159e
 {
     /**
      * Given 3 users, userA userB userC
