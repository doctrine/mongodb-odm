--- conflicted
+++ resolved
@@ -11,13 +11,7 @@
 use Documents\Phonebook;
 use Documents\Phonenumber;
 
-<<<<<<< HEAD
-class NestedCollectionsTest extends BaseTest
-=======
-use function get_class;
-
 class NestedCollectionsTest extends BaseTestCase
->>>>>>> 97cbc8f5
 {
     /** @dataProvider provideStrategy */
     public function testStrategy(string $field): void
