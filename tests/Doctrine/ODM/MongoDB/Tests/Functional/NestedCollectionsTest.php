<?php

declare(strict_types=1);

namespace Doctrine\ODM\MongoDB\Tests\Functional;

use Doctrine\Common\Collections\Collection;
use Doctrine\ODM\MongoDB\Mapping\Annotations as ODM;
use Doctrine\ODM\MongoDB\Mapping\ClassMetadata;
use Doctrine\ODM\MongoDB\Tests\BaseTestCase;
use Documents\Phonebook;
use Documents\Phonenumber;

<<<<<<< HEAD
use function get_class;

class NestedCollectionsTest extends BaseTestCase
=======
class NestedCollectionsTest extends BaseTest
>>>>>>> 3091159e
{
    /** @dataProvider provideStrategy */
    public function testStrategy(string $field): void
    {
        $doc         = new DocWithNestedCollections();
        $privateBook = new Phonebook('Private');
        $privateBook->addPhonenumber(new Phonenumber('12345678'));
        $doc->{$field}[] = $privateBook;
        $this->dm->persist($doc);
        $this->dm->flush();
        $this->dm->clear();

        $doc = $this->dm->getRepository($doc::class)->find($doc->id);
        self::assertCount(1, $doc->{$field});
        $privateBook = $doc->{$field}[0];
        self::assertEquals('Private', $privateBook->getTitle());
        self::assertCount(1, $privateBook->getPhonenumbers());
        self::assertEquals('12345678', $privateBook->getPhonenumbers()->get(0)->getPhonenumber());

        $privateBook->addPhonenumber(new Phonenumber('87654321'));
        $publicBook = new Phonebook('Public');
        $publicBook->addPhonenumber(new Phonenumber('10203040'));
        $doc->{$field}[] = $publicBook;
        $this->dm->flush();
        $this->dm->clear();

        $doc = $this->dm->getRepository($doc::class)->find($doc->id);
        self::assertCount(2, $doc->{$field});
        $privateBook = $doc->{$field}[0];
        self::assertEquals('Private', $privateBook->getTitle());
        self::assertCount(2, $privateBook->getPhonenumbers());
        self::assertEquals('12345678', $privateBook->getPhonenumbers()->get(0)->getPhonenumber());
        self::assertEquals('87654321', $privateBook->getPhonenumbers()->get(1)->getPhonenumber());
        $publicBook = $doc->{$field}[1];
        self::assertCount(1, $publicBook->getPhonenumbers());
        self::assertEquals('10203040', $publicBook->getPhonenumbers()->get(0)->getPhonenumber());

        $privateBook->getPhonenumbers()->clear();
        $this->dm->flush();
        $this->dm->clear();

        $doc = $this->dm->getRepository($doc::class)->find($doc->id);
        self::assertCount(2, $doc->{$field});
        $privateBook = $doc->{$field}[0];
        self::assertEquals('Private', $privateBook->getTitle());
        self::assertEmpty($privateBook->getPhonenumbers());
        $publicBook = $doc->{$field}[1];
        self::assertCount(1, $publicBook->getPhonenumbers());
        self::assertEquals('10203040', $publicBook->getPhonenumbers()->get(0)->getPhonenumber());
    }

    public static function provideStrategy(): array
    {
        return [
            [ClassMetadata::STORAGE_STRATEGY_ATOMIC_SET],
            [ClassMetadata::STORAGE_STRATEGY_ATOMIC_SET_ARRAY],
            [ClassMetadata::STORAGE_STRATEGY_SET],
            [ClassMetadata::STORAGE_STRATEGY_SET_ARRAY],
            [ClassMetadata::STORAGE_STRATEGY_PUSH_ALL],
            [ClassMetadata::STORAGE_STRATEGY_ADD_TO_SET],
        ];
    }
}

/** @ODM\Document */
class DocWithNestedCollections
{
    /**
     * @ODM\Id
     *
     * @var string|null
     */
    public $id;

    /**
     * @ODM\EmbedMany(strategy="atomicSet", targetDocument=Documents\Phonebook::class)
     *
     * @var Collection<int, Phonebook>
     */
    public $atomicSet;

    /**
     * @ODM\EmbedMany(strategy="atomicSetArray", targetDocument=Documents\Phonebook::class)
     *
     * @var Collection<int, Phonebook>
     */
    public $atomicSetArray;

    /**
     * @ODM\EmbedMany(strategy="set", targetDocument=Documents\Phonebook::class)
     *
     * @var Collection<int, Phonebook>
     */
    public $set;

    /**
     * @ODM\EmbedMany(strategy="setArray", targetDocument=Documents\Phonebook::class)
     *
     * @var Collection<int, Phonebook>
     */
    public $setArray;

    /**
     * @ODM\EmbedMany(strategy="pushAll", targetDocument=Documents\Phonebook::class)
     *
     * @var Collection<int, Phonebook>
     */
    public $pushAll;

    /**
     * @ODM\EmbedMany(strategy="addToSet", targetDocument=Documents\Phonebook::class)
     *
     * @var Collection<int, Phonebook>
     */
    public $addToSet;
}<|MERGE_RESOLUTION|>--- conflicted
+++ resolved
@@ -11,13 +11,7 @@
 use Documents\Phonebook;
 use Documents\Phonenumber;
 
-<<<<<<< HEAD
-use function get_class;
-
 class NestedCollectionsTest extends BaseTestCase
-=======
-class NestedCollectionsTest extends BaseTest
->>>>>>> 3091159e
 {
     /** @dataProvider provideStrategy */
     public function testStrategy(string $field): void
