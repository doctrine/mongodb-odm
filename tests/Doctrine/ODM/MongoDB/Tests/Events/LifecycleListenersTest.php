--- conflicted
+++ resolved
@@ -15,13 +15,7 @@
 use Doctrine\ODM\MongoDB\Tests\BaseTestCase;
 use PHPUnit\Framework\Assert;
 
-<<<<<<< HEAD
-use function get_class;
-
 class LifecycleListenersTest extends BaseTestCase
-=======
-class LifecycleListenersTest extends BaseTest
->>>>>>> 3091159e
 {
     private MyEventListener $listener;
 
