<?php

declare(strict_types=1);

namespace Doctrine\ODM\MongoDB\Tests\Events;

use BadMethodCallException;
use Doctrine\Common\Collections\Collection;
use Doctrine\ODM\MongoDB\DocumentManager;
use Doctrine\ODM\MongoDB\Event\LifecycleEventArgs;
use Doctrine\ODM\MongoDB\Event\PostCollectionLoadEventArgs;
use Doctrine\ODM\MongoDB\Events;
use Doctrine\ODM\MongoDB\Mapping\Annotations as ODM;
use Doctrine\ODM\MongoDB\PersistentCollection\PersistentCollectionInterface;
use Doctrine\ODM\MongoDB\Tests\BaseTest;
use PHPUnit\Framework\Assert;

use function get_class;

class LifecycleListenersTest extends BaseTest
{
    private MyEventListener $listener;

    private function getDocumentManager(): ?DocumentManager
    {
        $this->listener = new MyEventListener();
        $evm            = $this->dm->getEventManager();
        $events         = [
            Events::prePersist,
            Events::postPersist,
            Events::preUpdate,
            Events::postUpdate,
            Events::preLoad,
            Events::postLoad,
            Events::preRemove,
            Events::postRemove,
        ];
        $evm->addEventListener($events, $this->listener);

        return $this->dm;
    }

    public function testLifecycleListeners(): void
    {
        $dm = $this->getDocumentManager();

        $test       = new TestDocument();
        $test->name = 'test';
        $dm->persist($test);
        $dm->flush();

        $called = [
            Events::prePersist => [TestDocument::class],
            Events::postPersist => [TestDocument::class],
        ];
        self::assertEquals($called, $this->listener->called);
        $this->listener->called = [];

        $test->embedded[0]       = new TestEmbeddedDocument();
        $test->embedded[0]->name = 'cool';
        $dm->flush();
        $dm->clear();

        $called = [
            Events::prePersist => [TestEmbeddedDocument::class],
            Events::preUpdate => [TestDocument::class],
            Events::postUpdate => [TestDocument::class],
            Events::postPersist => [TestEmbeddedDocument::class],
        ];
        self::assertEquals($called, $this->listener->called);
        $this->listener->called = [];

        $document = $dm->find(TestDocument::class, $test->id);
        self::assertInstanceOf(PersistentCollectionInterface::class, $document->embedded);
        $document->embedded->initialize();
        $called = [
            Events::preLoad => [TestDocument::class, TestEmbeddedDocument::class],
            Events::postLoad => [TestDocument::class, TestEmbeddedDocument::class],
        ];
        self::assertEquals($called, $this->listener->called);
        $this->listener->called = [];

        $document->embedded[0]->name = 'changed';
        $dm->flush();

        $called = [
            Events::preUpdate => [TestDocument::class, TestEmbeddedDocument::class],
            Events::postUpdate => [TestDocument::class, TestEmbeddedDocument::class],
        ];
        self::assertEquals($called, $this->listener->called);
        $this->listener->called = [];

        $dm->remove($document);
        $dm->flush();

        $called = [
            Events::preRemove => [TestEmbeddedDocument::class, TestDocument::class],
            Events::postRemove => [TestEmbeddedDocument::class, TestDocument::class],
        ];
        self::assertEquals($called, $this->listener->called);
        $this->listener->called = [];

        $test                    = new TestDocument();
        $test->name              = 'test';
        $test->embedded[0]       = new TestEmbeddedDocument();
        $test->embedded[0]->name = 'cool';
        $dm->persist($test);
        $dm->flush();
        $this->listener->called = [];

        $test->name = 'cool';
        $dm->flush();

        $dm->clear();

        $called = [
            Events::preUpdate => [TestDocument::class],
            Events::postUpdate => [TestDocument::class],
        ];
        self::assertEquals($called, $this->listener->called);
        $this->listener->called = [];
    }

    public function testMultipleLevelsOfEmbeddedDocsPrePersist(): void
    {
        $dm = $this->getDocumentManager();

        $test        = new TestProfile();
        $test->name  = 'test';
        $test->image = new Image('Test Image');
        $dm->persist($test);
        $dm->flush();
        $dm->clear();

        $test                   = $dm->find(TestProfile::class, $test->id);
        $this->listener->called = [];

        $test->image->thumbnails[] = new Thumbnail('Thumbnail #1');

        $dm->flush();
        $called = [
            Events::prePersist => [Thumbnail::class],
            Events::preUpdate => [TestProfile::class, Image::class],
            Events::postUpdate => [TestProfile::class, Image::class],
            Events::postPersist => [Thumbnail::class],
        ];
        self::assertEquals($called, $this->listener->called);
        $this->listener->called = [];

        $test->image->thumbnails[0]->name = 'ok';
        $dm->flush();
        $called = [
            Events::preUpdate => [TestProfile::class, Image::class, Thumbnail::class],
            Events::postUpdate => [TestProfile::class, Image::class, Thumbnail::class],
        ];
        self::assertEquals($called, $this->listener->called);
        $this->listener->called = [];
    }

    public function testChangeToReferenceFieldTriggersEvents(): void
    {
        $dm             = $this->getDocumentManager();
        $document       = new TestDocument();
        $document->name = 'Maciej';
        $dm->persist($document);
        $profile       = new TestProfile();
        $profile->name = 'github';
        $dm->persist($profile);
        $dm->flush();
        $dm->clear();
        $this->listener->called = [];

        $called = [
            Events::preUpdate => [TestDocument::class],
            Events::postUpdate => [TestDocument::class],
        ];

        $document               = $dm->getRepository(get_class($document))->find($document->id);
        $profile                = $dm->getRepository(get_class($profile))->find($profile->id);
        $this->listener->called = [];
        $document->profile      = $profile;
        $dm->flush();
        $dm->clear();
        self::assertEquals($called, $this->listener->called, 'Changing ReferenceOne field did not dispatched proper events.');
        $this->listener->called = [];

        $document               = $dm->getRepository(get_class($document))->find($document->id);
        $profile                = $dm->getRepository(get_class($profile))->find($profile->id);
        $this->listener->called = [];
        $document->profiles[]   = $profile;
        $dm->flush();
        self::assertEquals($called, $this->listener->called, 'Changing ReferenceMany field did not dispatched proper events.');
        $this->listener->called = [];
    }

    public function testPostCollectionLoad(): void
    {
        $evm = $this->dm->getEventManager();
        $evm->addEventListener([Events::postCollectionLoad], new PostCollectionLoadEventListener());

        $document       = new TestDocument();
        $document->name = 'Maciej';
        $this->dm->persist($document);
        $this->dm->flush();
        $this->dm->clear();

        $document = $this->dm->getRepository(get_class($document))->find($document->id);
        self::assertInstanceOf(PersistentCollectionInterface::class, $document->embedded);
        $document->embedded->add(new TestEmbeddedDocument('For mock at 1'));
        // mock at 0, despite adding postCollectionLoad will have empty collection
        $document->embedded->initialize();
        $this->dm->flush();
        $this->dm->clear();

        $document = $this->dm->getRepository(get_class($document))->find($document->id);
        self::assertInstanceOf(PersistentCollectionInterface::class, $document->embedded);
        $document->embedded->add(new TestEmbeddedDocument('Will not be seen'));
        // mock at 1, collection should have 1 element after
        $document->embedded->initialize();
    }
}

class MyEventListener
{
    /** @psalm-var array<string, list<class-string>> */
    public array $called = [];

    /**
     * @param array{LifecycleEventArgs} $args
     */
    public function __call(string $method, array $args): void
    {
        $document                = $args[0]->getDocument();
        $className               = get_class($document);
        $this->called[$method][] = $className;
    }
}

/**
 * I have no idea why mock with ->withConsecutive didn't work but it was called 1 additional time for whatever reason
 * it may had, exactly same test code with this class instead just works.
 */
class PostCollectionLoadEventListener
{
    private int $at = 0;

<<<<<<< HEAD
    private TestCase $phpunit;

    public function __construct(TestCase $phpunit)
    {
        $this->phpunit = $phpunit;
    }

=======
>>>>>>> f5c16795
    /**
     * @param PostCollectionLoadEventArgs<int, TestEmbeddedDocument> $e
     */
    public function postCollectionLoad(PostCollectionLoadEventArgs $e): void
    {
        switch ($this->at++) {
            case 0:
                Assert::assertCount(0, $e->getCollection());
                break;
            case 1:
                Assert::assertCount(1, $e->getCollection());
                Assert::assertEquals(new TestEmbeddedDocument('For mock at 1'), $e->getCollection()[0]);
                break;
            default:
                throw new BadMethodCallException('This was not expected');
        }
    }
}

/** @ODM\Document */
class TestDocument
{
    /**
     * @ODM\Id
     *
     * @var string|null
     */
    public $id;

    /**
     * @ODM\Field(type="string")
     *
     * @var string|null
     */
    public $name;

    /**
     * @ODM\EmbedMany(targetDocument=TestEmbeddedDocument::class)
     *
     * @var Collection<int, TestEmbeddedDocument>
     */
    public $embedded;

    /**
     * @ODM\EmbedOne(targetDocument=Image::class)
     *
     * @var Image|null
     */
    public $image;

    /**
     * @ODM\ReferenceMany(targetDocument=TestProfile::class)
     *
     * @var Collection<int, TestProfile>|array<TestProfile>
     */
    public $profiles;

    /**
     * @ODM\ReferenceOne(targetDocument=TestProfile::class)
     *
     * @var TestProfile|null
     */
    public $profile;
}

/** @ODM\EmbeddedDocument */
class TestEmbeddedDocument
{
    /**
     * @ODM\Field(type="string")
     *
     * @var string
     */
    public $name;

    public function __construct(string $name = '')
    {
        $this->name = $name;
    }
}


/** @ODM\Document */
class TestProfile
{
    /**
     * @ODM\Id
     *
     * @var string|null
     */
    public $id;

    /**
     * @ODM\Field(type="string")
     *
     * @var string|null
     */
    public $name;

    /**
     * @ODM\EmbedOne(targetDocument=Image::class)
     *
     * @var Image|null
     */
    public $image;
}

/**
 * @ODM\EmbeddedDocument
 */
class Image
{
    /**
     * @ODM\Field(type="string")
     *
     * @var string
     */
    public $name;

    /**
     * @ODM\EmbedMany(targetDocument=Thumbnail::class)
     *
     * @var Collection<int, Thumbnail>|array<Thumbnail>
     */
    public $thumbnails = [];

    public function __construct(string $name)
    {
        $this->name = $name;
    }
}

/**
 * @ODM\EmbeddedDocument
 */
class Thumbnail
{
    /**
     * @ODM\Field(type="string")
     *
     * @var string
     */
    public $name;

    public function __construct(string $name)
    {
        $this->name = $name;
    }
}<|MERGE_RESOLUTION|>--- conflicted
+++ resolved
@@ -244,16 +244,6 @@
 {
     private int $at = 0;
 
-<<<<<<< HEAD
-    private TestCase $phpunit;
-
-    public function __construct(TestCase $phpunit)
-    {
-        $this->phpunit = $phpunit;
-    }
-
-=======
->>>>>>> f5c16795
     /**
      * @param PostCollectionLoadEventArgs<int, TestEmbeddedDocument> $e
      */
