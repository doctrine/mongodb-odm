<?php

declare(strict_types=1);

namespace Doctrine\ODM\MongoDB\Tests\Events;

use Doctrine\ODM\MongoDB\Event\PreUpdateEventArgs;
use Doctrine\ODM\MongoDB\Events;
use Doctrine\ODM\MongoDB\Tests\BaseTest;
use Documents\Article;
use Documents\Book;
use Documents\Chapter;
use Documents\Page;
use PHPUnit\Framework\Assert;

use function get_class;
use function in_array;

class PreUpdateEventArgsTest extends BaseTest
{
    public function testChangeSetIsUpdated(): void
    {
        $this->dm->getEventManager()->addEventListener(Events::preUpdate, new ChangeSetIsUpdatedListener());

        $a = new Article();
        $a->setTitle('Title');
        $this->dm->persist($a);
        $this->dm->flush();
        $a->setBody('Body');
        $this->dm->flush();
        $this->dm->clear();
        $a = $this->dm->find(Article::class, $a->getId());
        self::assertEquals('Changed', $a->getBody());
    }

    public function testCollectionsAreInChangeSet(): void
    {
        $listener = new CollectionsAreInChangeSetListener();
        $this->dm->getEventManager()->addEventListener(Events::preUpdate, $listener);

        $book = new Book();
        $book->chapters->add($chapter = new Chapter('A'));
        $chapter->pages->add(new Page(1));
        $chapter->pages->add(new Page(2));

        $this->dm->persist($book);
        $this->dm->flush();

        $book->chapters->add($chapter2 = new Chapter('B'));
        $chapter->pages->add(new Page(3));
        $this->dm->flush();

        $listener->checkOnly([Chapter::class]);
        unset($chapter->pages[0]);
        $this->dm->flush();

        $listener->checkOnly([Book::class]);

        $book->chapters->removeElement($chapter2);
        $this->dm->flush();

        $book->chapters->clear();
        $this->dm->flush();
    }
}

class ChangeSetIsUpdatedListener
{
    public function preUpdate(PreUpdateEventArgs $e): void
    {
        $e->setNewValue('body', 'Changed');
    }
}

class CollectionsAreInChangeSetListener
{
    /** @var list<class-string> */
<<<<<<< HEAD
    private array $allowed = [Book::class, Chapter::class];

    private PreUpdateEventArgsTest $phpunit;

    public function __construct(PreUpdateEventArgsTest $phpunit)
    {
        $this->phpunit = $phpunit;
    }
=======
    private $allowed = [Book::class, Chapter::class];
>>>>>>> f5c16795

    /** @param list<class-string> $allowed */
    public function checkOnly(array $allowed): void
    {
        $this->allowed = $allowed;
    }

    public function preUpdate(PreUpdateEventArgs $e): void
    {
        switch (get_class($e->getDocument())) {
            case Book::class:
<<<<<<< HEAD
                if (in_array(Book::class, $this->allowed, true)) {
                    $this->phpunit->assertTrue($e->hasChangedField('chapters'));
=======
                if (in_array(Book::class, $this->allowed)) {
                    Assert::assertTrue($e->hasChangedField('chapters'));
>>>>>>> f5c16795
                }

                break;
            case Chapter::class:
<<<<<<< HEAD
                if (in_array(Chapter::class, $this->allowed, true)) {
                    $this->phpunit->assertTrue($e->hasChangedField('pages'));
=======
                if (in_array(Chapter::class, $this->allowed)) {
                    Assert::assertTrue($e->hasChangedField('pages'));
>>>>>>> f5c16795
                }

                break;
        }
    }
}<|MERGE_RESOLUTION|>--- conflicted
+++ resolved
@@ -75,18 +75,7 @@
 class CollectionsAreInChangeSetListener
 {
     /** @var list<class-string> */
-<<<<<<< HEAD
     private array $allowed = [Book::class, Chapter::class];
-
-    private PreUpdateEventArgsTest $phpunit;
-
-    public function __construct(PreUpdateEventArgsTest $phpunit)
-    {
-        $this->phpunit = $phpunit;
-    }
-=======
-    private $allowed = [Book::class, Chapter::class];
->>>>>>> f5c16795
 
     /** @param list<class-string> $allowed */
     public function checkOnly(array $allowed): void
@@ -98,24 +87,14 @@
     {
         switch (get_class($e->getDocument())) {
             case Book::class:
-<<<<<<< HEAD
                 if (in_array(Book::class, $this->allowed, true)) {
-                    $this->phpunit->assertTrue($e->hasChangedField('chapters'));
-=======
-                if (in_array(Book::class, $this->allowed)) {
                     Assert::assertTrue($e->hasChangedField('chapters'));
->>>>>>> f5c16795
                 }
 
                 break;
             case Chapter::class:
-<<<<<<< HEAD
                 if (in_array(Chapter::class, $this->allowed, true)) {
-                    $this->phpunit->assertTrue($e->hasChangedField('pages'));
-=======
-                if (in_array(Chapter::class, $this->allowed)) {
                     Assert::assertTrue($e->hasChangedField('pages'));
->>>>>>> f5c16795
                 }
 
                 break;
