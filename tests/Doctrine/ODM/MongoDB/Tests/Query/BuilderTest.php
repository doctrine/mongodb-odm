--- conflicted
+++ resolved
@@ -302,10 +302,7 @@
         $this->assertEquals($expected, $qb->getQueryArray());
     }
 
-<<<<<<< HEAD
-    public function testFindQuery(): void
-=======
-    public function testNotAllowsRegex()
+    public function testNotAllowsRegex(): void
     {
         $qb = $this->getTestQueryBuilder();
         $qb->field('username')->not(new Regex('Boo', 'i'));
@@ -318,8 +315,7 @@
         $this->assertEquals($expected, $qb->getQueryArray());
     }
 
-    public function testFindQuery()
->>>>>>> 85d2b9f9
+    public function testFindQuery(): void
     {
         $qb       = $this->getTestQueryBuilder()
             ->where("function() { return this.username == 'boo' }");
