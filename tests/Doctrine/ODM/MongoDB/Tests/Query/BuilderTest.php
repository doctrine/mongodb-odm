--- conflicted
+++ resolved
@@ -307,11 +307,7 @@
         $this->assertEquals($expected, $qb->getQueryArray());
     }
 
-<<<<<<< HEAD
-    public function testNotAllowsRegex()
-=======
     public function testNotAllowsRegex(): void
->>>>>>> 0947820a
     {
         $qb = $this->getTestQueryBuilder();
         $qb->field('username')->not(new Regex('Boo', 'i'));
@@ -324,11 +320,7 @@
         $this->assertEquals($expected, $qb->getQueryArray());
     }
 
-<<<<<<< HEAD
-    public function testFindQuery()
-=======
     public function testFindQuery(): void
->>>>>>> 0947820a
     {
         $qb       = $this->getTestQueryBuilder()
             ->where("function() { return this.username == 'boo' }");
