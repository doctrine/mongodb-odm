<?php

declare(strict_types=1);

namespace Doctrine\ODM\MongoDB\Tests\Mapping\Driver;

use Doctrine\ODM\MongoDB\Mapping\ClassMetadata;
use Doctrine\ODM\MongoDB\Mapping\Driver\XmlDriver;
use Doctrine\ODM\MongoDB\Mapping\MappingException;
use TestDocuments\AlsoLoadDocument;
use TestDocuments\CustomIdGenerator;
use TestDocuments\InvalidPartialFilterDocument;
use TestDocuments\SchemaInvalidDocument;
use TestDocuments\SchemaValidatedDocument;
use TestDocuments\UserCustomIdGenerator;
use TestDocuments\UserNonStringOptions;
use TestDocuments\WildcardIndexDocument;

use function MongoDB\BSON\fromJSON;
use function MongoDB\BSON\toPHP;

class XmlDriverTest extends AbstractDriverTest
{
    public function setUp(): void
    {
        $this->driver = new XmlDriver(__DIR__ . '/fixtures/xml');
    }

    public function testDriverShouldReturnOptionsForCustomIdGenerator(): void
    {
        $classMetadata = new ClassMetadata(UserCustomIdGenerator::class);
        $this->driver->loadMetadataForClass(UserCustomIdGenerator::class, $classMetadata);
        $this->assertEquals([
            'fieldName' => 'id',
            'strategy' => 'custom',
            'options' => [
                'class' => CustomIdGenerator::class,
                'someOption' => 'some-option',
            ],
            'id' => true,
            'name' => '_id',
            'type' => 'custom_id',
            'isCascadeDetach' => false,
            'isCascadeMerge' => false,
            'isCascadePersist' => false,
            'isCascadeRefresh' => false,
            'isCascadeRemove' => false,
            'isInverseSide' => false,
            'isOwningSide' => true,
            'nullable' => false,
        ], $classMetadata->fieldMappings['id']);
    }

    public function testDriverShouldParseNonStringAttributes(): void
    {
        $classMetadata = new ClassMetadata(UserNonStringOptions::class);
        $this->driver->loadMetadataForClass(UserNonStringOptions::class, $classMetadata);

        $profileMapping = $classMetadata->fieldMappings['profile'];
        $this->assertSame(ClassMetadata::REFERENCE_STORE_AS_ID, $profileMapping['storeAs']);
        $this->assertTrue($profileMapping['orphanRemoval']);

        $profileMapping = $classMetadata->fieldMappings['groups'];
        $this->assertSame(ClassMetadata::REFERENCE_STORE_AS_DB_REF, $profileMapping['storeAs']);
        $this->assertFalse($profileMapping['orphanRemoval']);
        $this->assertSame(0, $profileMapping['limit']);
        $this->assertSame(2, $profileMapping['skip']);
    }

    public function testInvalidPartialFilterExpressions(): void
    {
        $classMetadata = new ClassMetadata(InvalidPartialFilterDocument::class);

        $this->expectException(MappingException::class);
        $this->expectExceptionMessageMatches('#The mapping file .+ is invalid#');

        $this->driver->loadMetadataForClass(InvalidPartialFilterDocument::class, $classMetadata);
    }

<<<<<<< HEAD
    public function testWildcardIndexName(): void
    {
        $classMetadata = new ClassMetadata(WildcardIndexDocument::class);
        $this->driver->loadMetadataForClass(WildcardIndexDocument::class, $classMetadata);

        $this->assertSame([
            [
                'keys' => ['fieldA.$**' => 1],
                'options' => ['name' => 'fieldA.$**_1'],
            ],
        ], $classMetadata->getIndexes());
    }

    public function testAlsoLoadFieldMapping()
=======
    public function testAlsoLoadFieldMapping(): void
>>>>>>> 127da81c
    {
        $classMetadata = new ClassMetadata(AlsoLoadDocument::class);
        $this->driver->loadMetadataForClass(AlsoLoadDocument::class, $classMetadata);

        $this->assertEquals([
            'fieldName' => 'createdAt',
            'name' => 'createdAt',
            'type' => 'date',
            'isCascadeDetach' => false,
            'isCascadeMerge' => false,
            'isCascadePersist' => false,
            'isCascadeRefresh' => false,
            'isCascadeRemove' => false,
            'isInverseSide' => false,
            'isOwningSide' => true,
            'nullable' => false,
            'strategy' => ClassMetadata::STORAGE_STRATEGY_SET,
            'also-load' => 'createdOn,creation_date',
            'alsoLoadFields' => ['createdOn', 'creation_date'],
        ], $classMetadata->fieldMappings['createdAt']);
    }

    public function testValidationMapping(): void
    {
        $classMetadata = new ClassMetadata(SchemaValidatedDocument::class);
        $this->driver->loadMetadataForClass($classMetadata->name, $classMetadata);
        $this->assertEquals(ClassMetadata::SCHEMA_VALIDATION_ACTION_WARN, $classMetadata->getValidationAction());
        $this->assertEquals(ClassMetadata::SCHEMA_VALIDATION_LEVEL_MODERATE, $classMetadata->getValidationLevel());
        $expectedValidatorJson = <<<'EOT'
{
    "$jsonSchema": {
        "required": ["name"],
        "properties": {
            "name": {
                "bsonType": "string",
                "description": "must be a string and is required"
            }
        }
    },
    "$or": [
        { "phone": { "$type": "string" } },
        { "email": { "$regex": { "$regularExpression" : { "pattern": "@mongodb\\.com$", "options": "" } } } },
        { "status": { "$in": [ "Unknown", "Incomplete" ] } }
    ]
}
EOT;
        $expectedValidatorBson = fromJSON($expectedValidatorJson);
        $expectedValidator     = toPHP($expectedValidatorBson, []);
        $this->assertEquals($expectedValidator, $classMetadata->getValidator());
    }

    public function testWrongValueForValidationSchemaShouldThrowException(): void
    {
        $classMetadata = new ClassMetadata(SchemaInvalidDocument::class);
        $this->expectException(MappingException::class);
        $this->expectExceptionMessage('The following schema validation error occurred while parsing the "schema-validation" property of the "TestDocuments\SchemaInvalidDocument" class: "Got parse error at "w", position 13: "SPECIAL_EXPECTED"" (code 0).');
        $this->driver->loadMetadataForClass($classMetadata->name, $classMetadata);
    }
}

namespace TestDocuments;

use Doctrine\Common\Collections\Collection;
use Documents\Group;
use Documents\Profile;

class UserCustomIdGenerator
{
    /** @var string|null */
    protected $id;
}

class CustomIdGenerator
{
    /** @var string|null */
    protected $id;
}

class UserNonStringOptions
{
    /** @var string|null */
    protected $id;

    /** @var Profile|null */
    protected $profile;

    /** @var Collection<int, Group> */
    protected $groups;
}<|MERGE_RESOLUTION|>--- conflicted
+++ resolved
@@ -77,7 +77,6 @@
         $this->driver->loadMetadataForClass(InvalidPartialFilterDocument::class, $classMetadata);
     }
 
-<<<<<<< HEAD
     public function testWildcardIndexName(): void
     {
         $classMetadata = new ClassMetadata(WildcardIndexDocument::class);
@@ -91,10 +90,7 @@
         ], $classMetadata->getIndexes());
     }
 
-    public function testAlsoLoadFieldMapping()
-=======
     public function testAlsoLoadFieldMapping(): void
->>>>>>> 127da81c
     {
         $classMetadata = new ClassMetadata(AlsoLoadDocument::class);
         $this->driver->loadMetadataForClass(AlsoLoadDocument::class, $classMetadata);
