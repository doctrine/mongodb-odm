--- conflicted
+++ resolved
@@ -7,11 +7,8 @@
 use Doctrine\Common\Collections\ArrayCollection;
 use Doctrine\ODM\MongoDB\Mapping\Annotations as ODM;
 use Doctrine\ODM\MongoDB\Mapping\ClassMetadata;
-<<<<<<< HEAD
 use Doctrine\ODM\MongoDB\Mapping\MappingException;
-=======
 use Doctrine\ODM\MongoDB\Repository\DefaultGridFSRepository;
->>>>>>> 608d94ff
 use Doctrine\ODM\MongoDB\Tests\BaseTest;
 use InvalidArgumentException;
 use function key;
@@ -449,8 +446,6 @@
         ], $class->getFieldMapping('metadata'), true);
     }
 
-<<<<<<< HEAD
-=======
     public function testGridFSMappingWithCustomRepository()
     {
         $class = $this->loadMetadata(AbstractMappingDriverFileWithCustomRepository::class);
@@ -459,11 +454,6 @@
         $this->assertSame(AbstractMappingDriverGridFSRepository::class, $class->customRepositoryClassName);
     }
 
-    /**
-     * @expectedException \Doctrine\ODM\MongoDB\Mapping\MappingException
-     * @expectedExceptionMessage Field "bar" in class "Doctrine\ODM\MongoDB\Tests\Mapping\AbstractMappingDriverDuplicateDatabaseName" is mapped to field "baz" in the database, but that name is already in use by field "foo".
-     */
->>>>>>> 608d94ff
     public function testDuplicateDatabaseNameInMappingCauseErrors()
     {
         $this->expectException(MappingException::class);
