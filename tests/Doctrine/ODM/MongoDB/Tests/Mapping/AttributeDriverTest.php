<?php

declare(strict_types=1);

namespace Doctrine\ODM\MongoDB\Tests\Mapping;

use Doctrine\ODM\MongoDB\Mapping\Driver\AttributeDriver;
use Doctrine\Persistence\Mapping\Driver\MappingDriver;

<<<<<<< HEAD
/** @requires PHP >= 8.0 */
class AttributeDriverTest extends AbstractAnnotationDriverTestCase
=======
class AttributeDriverTest extends AbstractAnnotationDriverTest
>>>>>>> 3091159e
{
    protected static function loadDriver(): MappingDriver
    {
        return new AttributeDriver();
    }
}<|MERGE_RESOLUTION|>--- conflicted
+++ resolved
@@ -7,12 +7,7 @@
 use Doctrine\ODM\MongoDB\Mapping\Driver\AttributeDriver;
 use Doctrine\Persistence\Mapping\Driver\MappingDriver;
 
-<<<<<<< HEAD
-/** @requires PHP >= 8.0 */
 class AttributeDriverTest extends AbstractAnnotationDriverTestCase
-=======
-class AttributeDriverTest extends AbstractAnnotationDriverTest
->>>>>>> 3091159e
 {
     protected static function loadDriver(): MappingDriver
     {
