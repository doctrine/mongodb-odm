--- conflicted
+++ resolved
@@ -7,12 +7,7 @@
 use Doctrine\ODM\MongoDB\Mapping\Driver\AttributeDriver;
 use Doctrine\Persistence\Mapping\Driver\MappingDriver;
 
-<<<<<<< HEAD
-class AttributeDriverTest extends AbstractAnnotationDriverTest
-=======
-/** @requires PHP >= 8.0 */
 class AttributeDriverTest extends AbstractAnnotationDriverTestCase
->>>>>>> 97cbc8f5
 {
     protected static function loadDriver(): MappingDriver
     {
