--- conflicted
+++ resolved
@@ -14,11 +14,7 @@
     /** @ODM\Id */
     public $id;
 
-<<<<<<< HEAD
-    /** @ODM\ReferenceOne(targetDocument=User::class, storeAs="id", name="userId") @ODM\Index */
-=======
-    /** @ODM\ReferenceOne(targetDocument="Documents\User", simple=true, name="userId", inversedBy="simpleReferenceManyInverse") @ODM\Index */
->>>>>>> 1c6fade5
+    /** @ODM\ReferenceOne(targetDocument=User::class, storeAs="id", name="userId", inversedBy="simpleReferenceManyInverse") @ODM\Index */
     public $user;
 
     /** @ODM\ReferenceMany(targetDocument=User::class, storeAs="id") */
