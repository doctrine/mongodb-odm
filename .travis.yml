dist: trusty
sudo: required
language: php

php:
  - 5.6
  - 7.0
  - 7.1
  - 7.2

env:
  global:
    - DOCTRINE_MONGODB_SERVER="mongodb://localhost:27017"
    - KEY_SERVER="hkp://keyserver.ubuntu.com:80"
    - MONGO_REPO_URI="https://repo.mongodb.org/apt/ubuntu"
    - MONGO_REPO_TYPE="precise/mongodb-org/"
    - SOURCES_LOC="/etc/apt/sources.list.d/mongodb.list"
    - DRIVER_VERSION="stable"
    - ADAPTER_VERSION="^1.0.0"
    - SERVER_VERSION="3.4"
    - KEY_ID="0C49F3730359A14518585931BC711F9BA15703C6"

matrix:
  include:
    - php: 5.6
<<<<<<< HEAD
      env: DRIVER_VERSION="1.6.7" SERVER_VERSION="3.0" COMPOSER_FLAGS="--prefer-lowest" KEY_ID="7F0CEB10"
    - php: 5.6
      env: DRIVER_VERSION="stable" SERVER_VERSION="3.2" KEY_ID="EA312927"
=======
      env: DRIVER_VERSION="1.6.3" COMPOSER_FLAGS="--prefer-lowest" SERVER_VERSION="3.2" KEY_ID="EA312927"
>>>>>>> c51a9dfb

before_install:
  - sudo apt-key adv --keyserver ${KEY_SERVER} --recv ${KEY_ID}
  - echo "deb ${MONGO_REPO_URI} ${MONGO_REPO_TYPE}${SERVER_VERSION} multiverse" | sudo tee ${SOURCES_LOC}
  - sudo apt-get update -qq

install:
  - sudo apt-get --allow-unauthenticated install mongodb-org
  - if nc -z localhost 27017; then sudo service mongod stop; fi
  - sudo pip install mongo-orchestration
  - sudo mongo-orchestration start

before_script:
  - curl -XPUT http://localhost:8889/v1/sharded_clusters/myCluster --data @tests/sharded.json
  - composer self-update
  - if [[ ${TRAVIS_PHP_VERSION:0:2} == "5." ]]; then yes '' | pecl -q install -f mongo-${DRIVER_VERSION}; fi
  - if [[ ${TRAVIS_PHP_VERSION:0:2} == "7." ]]; then pecl install -f mongodb-${DRIVER_VERSION}; fi
  - if [[ ${TRAVIS_PHP_VERSION:0:2} == "7." ]]; then composer require "alcaeus/mongo-php-adapter=${ADAPTER_VERSION}" --ignore-platform-reqs; fi
  - composer update ${COMPOSER_FLAGS}

script:
  - ./vendor/bin/phpunit --coverage-clover=coverage.clover

after_script:
    - wget https://scrutinizer-ci.com/ocular.phar
    - php ocular.phar code-coverage:upload --format=php-clover coverage.clover<|MERGE_RESOLUTION|>--- conflicted
+++ resolved
@@ -23,13 +23,7 @@
 matrix:
   include:
     - php: 5.6
-<<<<<<< HEAD
-      env: DRIVER_VERSION="1.6.7" SERVER_VERSION="3.0" COMPOSER_FLAGS="--prefer-lowest" KEY_ID="7F0CEB10"
-    - php: 5.6
-      env: DRIVER_VERSION="stable" SERVER_VERSION="3.2" KEY_ID="EA312927"
-=======
-      env: DRIVER_VERSION="1.6.3" COMPOSER_FLAGS="--prefer-lowest" SERVER_VERSION="3.2" KEY_ID="EA312927"
->>>>>>> c51a9dfb
+      env: DRIVER_VERSION="1.6.7" COMPOSER_FLAGS="--prefer-lowest" SERVER_VERSION="3.2" KEY_ID="EA312927"
 
 before_install:
   - sudo apt-key adv --keyserver ${KEY_SERVER} --recv ${KEY_ID}
