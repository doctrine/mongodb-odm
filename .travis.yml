dist: xenial
sudo: required
language: php

php:
  - 7.0
  - 7.1
  - 7.2
  - 7.3

env:
  global:
    - DOCTRINE_MONGODB_SERVER="mongodb://localhost:27017/?retryWrites=false"
    - KEY_SERVER="hkp://keyserver.ubuntu.com:80"
    - MONGO_REPO_URI="https://repo.mongodb.org/apt/ubuntu"
    - MONGO_REPO_TYPE="xenial/mongodb-org/"
    - SOURCES_LOC="/etc/apt/sources.list.d/mongodb.list"
    - DRIVER_VERSION="stable"
    - ADAPTER_VERSION="^1.0.0"
    - SERVER_VERSION="4.0"
    - KEY_ID="9DA31620334BD75D9DCB49F368818C72E52529D4"

jobs:
  allow_failures:
    - php: 7.4snapshot

  include:
<<<<<<< HEAD
    # Test against lowest dependencies, including driver and server versions
    - stage: Test
      dist: trusty
      php: 5.6
      env: DRIVER_VERSION="1.6.7" COMPOSER_FLAGS="--prefer-lowest" MONGO_REPO_TYPE="trusty/mongodb-org/" SERVER_VERSION="3.4" KEY_ID="0C49F3730359A14518585931BC711F9BA15703C6"

    # Test against MongoDB 3.6
    - stage: Test
      php: 7.3
=======
    - php: 5.6
      env: DRIVER_VERSION="1.6.7" COMPOSER_FLAGS="--prefer-lowest" SERVER_VERSION="3.2" KEY_ID="EA312927" DOCTRINE_MONGODB_SERVER="mongodb://localhost:27017"
    - php: 7.2
>>>>>>> b5ff362d
      env: SERVER_VERSION="3.6" KEY_ID="2930ADAE8CAF5059EE73BB4B58712A2291FA4AD5"

    # Test against the upcoming PHP version
    - stage: Test
      php: 7.4snapshot
      addons:
        apt:
          packages:
            - libonig-dev

before_install:
  - sudo apt-key adv --keyserver ${KEY_SERVER} --recv ${KEY_ID}
  - echo "deb ${MONGO_REPO_URI} ${MONGO_REPO_TYPE}${SERVER_VERSION} multiverse" | sudo tee ${SOURCES_LOC}
  - sudo apt-get update -qq

install:
  - sudo apt-get --allow-unauthenticated install mongodb-org
  - if nc -z localhost 27017; then sudo service mongod stop; fi
  - sudo pip install mongo-orchestration
  - sudo mongo-orchestration start

before_script:
  - curl -XPUT http://localhost:8889/v1/sharded_clusters/myCluster --data @tests/sharded.json
  - composer self-update
  - if [[ ${TRAVIS_PHP_VERSION:0:2} == "5." ]]; then yes '' | pecl -q install -f mongo-${DRIVER_VERSION}; fi
  - if [[ ${TRAVIS_PHP_VERSION:0:2} == "7." ]]; then pecl install -f mongodb-${DRIVER_VERSION}; fi
  - if [[ ${TRAVIS_PHP_VERSION:0:2} == "7." ]]; then composer config "platform.ext-mongo" "1.6.16" && composer require "alcaeus/mongo-php-adapter=${ADAPTER_VERSION}"; fi
  - composer update ${COMPOSER_FLAGS}

script:
  - ./vendor/bin/phpunit --coverage-clover=coverage.clover

after_script:
    - wget https://scrutinizer-ci.com/ocular.phar
    - php ocular.phar code-coverage:upload --format=php-clover coverage.clover<|MERGE_RESOLUTION|>--- conflicted
+++ resolved
@@ -25,21 +25,15 @@
     - php: 7.4snapshot
 
   include:
-<<<<<<< HEAD
     # Test against lowest dependencies, including driver and server versions
     - stage: Test
       dist: trusty
       php: 5.6
-      env: DRIVER_VERSION="1.6.7" COMPOSER_FLAGS="--prefer-lowest" MONGO_REPO_TYPE="trusty/mongodb-org/" SERVER_VERSION="3.4" KEY_ID="0C49F3730359A14518585931BC711F9BA15703C6"
+      env: DRIVER_VERSION="1.6.7" COMPOSER_FLAGS="--prefer-lowest" MONGO_REPO_TYPE="trusty/mongodb-org/" SERVER_VERSION="3.4" KEY_ID="0C49F3730359A14518585931BC711F9BA15703C6" DOCTRINE_MONGODB_SERVER="mongodb://localhost:27017"
 
     # Test against MongoDB 3.6
     - stage: Test
       php: 7.3
-=======
-    - php: 5.6
-      env: DRIVER_VERSION="1.6.7" COMPOSER_FLAGS="--prefer-lowest" SERVER_VERSION="3.2" KEY_ID="EA312927" DOCTRINE_MONGODB_SERVER="mongodb://localhost:27017"
-    - php: 7.2
->>>>>>> b5ff362d
       env: SERVER_VERSION="3.6" KEY_ID="2930ADAE8CAF5059EE73BB4B58712A2291FA4AD5"
 
     # Test against the upcoming PHP version
