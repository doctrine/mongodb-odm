<?php

declare(strict_types=1);

namespace Doctrine\ODM\MongoDB\Query;

use BadMethodCallException;
use Doctrine\ODM\MongoDB\DocumentManager;
use Doctrine\ODM\MongoDB\Mapping\ClassMetadata;
use Doctrine\ODM\MongoDB\Mapping\MappingException;
use GeoJson\Geometry\Geometry;
use GeoJson\Geometry\Point;
use InvalidArgumentException;
use LogicException;
use MongoDB\BSON\Binary;
use MongoDB\BSON\Javascript;

use function array_key_exists;
use function array_map;
use function array_merge;
use function array_values;
use function assert;
use function explode;
use function func_get_args;
use function in_array;
use function is_array;
use function is_string;
use function key;
use function sprintf;
use function strpos;
use function strtolower;

/**
 * Query expression builder for ODM.
 */
class Expr
{
    /**
     * The query criteria array.
     *
     * @var array
     */
    private $query = [];

    /**
     * The "new object" array containing either a full document or a number of
     * atomic update operators.
     *
     * @see docs.mongodb.org/manual/reference/method/db.collection.update/#update-parameter
     *
     * @var array
     */
    private $newObj = [];

    /**
     * The current field we are operating on.
     *
     * @var string|null
     */
    private $currentField;

    /**
     * The DocumentManager instance for this query
     *
     * @var DocumentManager
     */
    private $dm;

    /**
     * The ClassMetadata instance for the document being queried
     *
     * @var ClassMetadata
     */
    private $class;

    public function __construct(DocumentManager $dm)
    {
        $this->dm = $dm;
    }

    /**
     * Add one or more $and clauses to the current query.
     *
     * @see Builder::addAnd()
     * @see https://docs.mongodb.com/manual/reference/operator/and/
     *
     * @param array|Expr $expression
     * @param array|Expr ...$expressions
     */
    public function addAnd($expression, ...$expressions): self
    {
        if (! isset($this->query['$and'])) {
            $this->query['$and'] = [];
        }

        $this->query['$and'] = array_merge(
            $this->query['$and'],
            func_get_args()
        );

        return $this;
    }

    /**
     * Add one or more $nor clauses to the current query.
     *
     * @see Builder::addNor()
     * @see https://docs.mongodb.com/manual/reference/operator/nor/
     *
     * @param array|Expr $expression
     * @param array|Expr ...$expressions
     */
    public function addNor($expression, ...$expressions): self
    {
        if (! isset($this->query['$nor'])) {
            $this->query['$nor'] = [];
        }

        $this->query['$nor'] = array_merge(
            $this->query['$nor'],
            func_get_args()
        );

        return $this;
    }

    /**
     * Add one or more $or clauses to the current query.
     *
     * @see Builder::addOr()
     * @see https://docs.mongodb.com/manual/reference/operator/or/
     *
     * @param array|Expr $expression
     * @param array|Expr ...$expressions
     */
    public function addOr($expression, ...$expressions): self
    {
        if (! isset($this->query['$or'])) {
            $this->query['$or'] = [];
        }

        $this->query['$or'] = array_merge(
            $this->query['$or'],
            func_get_args()
        );

        return $this;
    }

    /**
     * Append one or more values to the current array field only if they do not
     * already exist in the array.
     *
     * If the field does not exist, it will be set to an array containing the
     * unique value(s) in the argument. If the field is not an array, the query
     * will yield an error.
     *
     * Multiple values may be specified by provided an Expr object and using
     * {@link Expr::each()}.
     *
     * @see Builder::addToSet()
     * @see https://docs.mongodb.com/manual/reference/operator/addToSet/
     * @see https://docs.mongodb.com/manual/reference/operator/each/
     *
     * @param mixed|Expr $valueOrExpression
     */
    public function addToSet($valueOrExpression): self
    {
        $this->requiresCurrentField();
        $this->newObj['$addToSet'][$this->currentField] = static::convertExpression($valueOrExpression, $this->class);

        return $this;
    }

    /**
     * Specify $all criteria for the current field.
     *
     * @see Builder::all()
     * @see https://docs.mongodb.com/manual/reference/operator/all/
     */
    public function all(array $values): self
    {
        return $this->operator('$all', $values);
    }

    /**
     * Apply a bitwise operation on the current field
     *
     * @see https://docs.mongodb.com/manual/reference/operator/update/bit/
     */
    protected function bit(string $operator, int $value): self
    {
        $this->requiresCurrentField();
        $this->newObj['$bit'][$this->currentField][$operator] = $value;

        return $this;
    }

    /**
     * Apply a bitwise and operation on the current field.
     *
     * @see Builder::bitAnd()
     * @see https://docs.mongodb.com/manual/reference/operator/update/bit/
     */
    public function bitAnd(int $value): self
    {
        return $this->bit('and', $value);
    }

    /**
     * Apply a bitwise or operation on the current field.
     *
     * @see Builder::bitOr()
     * @see https://docs.mongodb.com/manual/reference/operator/update/bit/
     */
    public function bitOr(int $value): self
    {
        return $this->bit('or', $value);
    }

    /**
     * Matches documents where all of the bit positions given by the query are
     * clear.
     *
     * @see Builder::bitsAllClear()
     * @see https://docs.mongodb.com/manual/reference/operator/query/bitsAllClear/
     *
     * @param int|array|Binary $value
     */
    public function bitsAllClear($value): self
    {
        $this->requiresCurrentField();

        return $this->operator('$bitsAllClear', $value);
    }

    /**
     * Matches documents where all of the bit positions given by the query are
     * set.
     *
     * @see Builder::bitsAllSet()
     * @see https://docs.mongodb.com/manual/reference/operator/query/bitsAllSet/
     *
     * @param int|array|Binary $value
     */
    public function bitsAllSet($value): self
    {
        $this->requiresCurrentField();

        return $this->operator('$bitsAllSet', $value);
    }

    /**
     * Matches documents where any of the bit positions given by the query are
     * clear.
     *
     * @see Builder::bitsAnyClear()
     * @see https://docs.mongodb.com/manual/reference/operator/query/bitsAnyClear/
     *
     * @param int|array|Binary $value
     */
    public function bitsAnyClear($value): self
    {
        $this->requiresCurrentField();

        return $this->operator('$bitsAnyClear', $value);
    }

    /**
     * Matches documents where any of the bit positions given by the query are
     * set.
     *
     * @see Builder::bitsAnySet()
     * @see https://docs.mongodb.com/manual/reference/operator/query/bitsAnySet/
     *
     * @param int|array|Binary $value
     */
    public function bitsAnySet($value): self
    {
        $this->requiresCurrentField();

        return $this->operator('$bitsAnySet', $value);
    }

    /**
     * Apply a bitwise xor operation on the current field.
     *
     * @see Builder::bitXor()
     * @see https://docs.mongodb.com/manual/reference/operator/update/bit/
     */
    public function bitXor(int $value): self
    {
        return $this->bit('xor', $value);
    }

    /**
     * A boolean flag to enable or disable case sensitive search for $text
     * criteria.
     *
     * This method must be called after text().
     *
     * @see Builder::caseSensitive()
     * @see https://docs.mongodb.com/manual/reference/operator/query/text/
     *
     * @throws BadMethodCallException If the query does not already have $text criteria.
     */
    public function caseSensitive(bool $caseSensitive): self
    {
        if (! isset($this->query['$text'])) {
            throw new BadMethodCallException('This method requires a $text operator (call text() first)');
        }

        // Remove caseSensitive option to keep support for older database versions
        if ($caseSensitive) {
            $this->query['$text']['$caseSensitive'] = true;
        } elseif (isset($this->query['$text']['$caseSensitive'])) {
            unset($this->query['$text']['$caseSensitive']);
        }

        return $this;
    }

    /**
     * Associates a comment to any expression taking a query predicate.
     *
     * @see Builder::comment()
     * @see https://docs.mongodb.com/manual/reference/operator/query/comment/
     */
    public function comment(string $comment): self
    {
        $this->query['$comment'] = $comment;

        return $this;
    }

    /**
     * Sets the value of the current field to the current date, either as a date or a timestamp.
     *
     * @see Builder::currentDate()
     * @see https://docs.mongodb.com/manual/reference/operator/update/currentDate/
     *
     * @throws InvalidArgumentException If an invalid type is given.
     */
    public function currentDate(string $type = 'date'): self
    {
        if (! in_array($type, ['date', 'timestamp'])) {
            throw new InvalidArgumentException('Type for currentDate operator must be date or timestamp.');
        }

        $this->requiresCurrentField();
        $this->newObj['$currentDate'][$this->currentField]['$type'] = $type;

        return $this;
    }

    /**
     * A boolean flag to enable or disable diacritic sensitive search for $text
     * criteria.
     *
     * This method must be called after text().
     *
     * @see Builder::diacriticSensitive()
     * @see https://docs.mongodb.com/manual/reference/operator/query/text/
     *
     * @throws BadMethodCallException If the query does not already have $text criteria.
     */
    public function diacriticSensitive(bool $diacriticSensitive): self
    {
        if (! isset($this->query['$text'])) {
            throw new BadMethodCallException('This method requires a $text operator (call text() first)');
        }

        // Remove diacriticSensitive option to keep support for older database versions
        if ($diacriticSensitive) {
            $this->query['$text']['$diacriticSensitive'] = true;
        } elseif (isset($this->query['$text']['$diacriticSensitive'])) {
            unset($this->query['$text']['$diacriticSensitive']);
        }

        return $this;
    }

    /**
     * Add $each criteria to the expression for a $push operation.
     *
     * @see Expr::push()
     * @see https://docs.mongodb.com/manual/reference/operator/each/
     */
    public function each(array $values): self
    {
        return $this->operator('$each', $values);
    }

    /**
     * Specify $elemMatch criteria for the current field.
     *
     * @see Builder::elemMatch()
     * @see https://docs.mongodb.com/manual/reference/operator/elemMatch/
     *
     * @param array|Expr $expression
     */
    public function elemMatch($expression): self
    {
        return $this->operator('$elemMatch', $expression);
    }

    /**
     * Specify an equality match for the current field.
     *
     * @see Builder::equals()
     *
     * @param mixed $value
     */
    public function equals($value): self
    {
        if ($this->currentField) {
            $this->query[$this->currentField] = $value;
        } else {
            $this->query = $value;
        }

        return $this;
    }

    /**
     * Specify $exists criteria for the current field.
     *
     * @see Builder::exists()
     * @see https://docs.mongodb.com/manual/reference/operator/exists/
     */
    public function exists(bool $bool): self
    {
        return $this->operator('$exists', $bool);
    }

    /**
     * Set the current field for building the expression.
     *
     * @see Builder::field()
     */
    public function field(string $field): self
    {
        $this->currentField = $field;

        return $this;
    }

    /**
     * Add $geoIntersects criteria with a GeoJSON geometry to the expression.
     *
     * The geometry parameter GeoJSON object or an array corresponding to the
     * geometry's JSON representation.
     *
     * @see Builder::geoIntersects()
     * @see https://docs.mongodb.com/manual/reference/operator/geoIntersects/
     *
     * @param array|Geometry $geometry
     */
    public function geoIntersects($geometry): self
    {
        if ($geometry instanceof Geometry) {
            $geometry = $geometry->jsonSerialize();
        }

        return $this->operator('$geoIntersects', ['$geometry' => $geometry]);
    }

    /**
     * Add $geoWithin criteria with a GeoJSON geometry to the expression.
     *
     * The geometry parameter GeoJSON object or an array corresponding to the
     * geometry's JSON representation.
     *
     * @see Builder::geoWithin()
     * @see https://docs.mongodb.com/manual/reference/operator/geoIntersects/
     *
     * @param array|Geometry $geometry
     */
    public function geoWithin($geometry): self
    {
        if ($geometry instanceof Geometry) {
            $geometry = $geometry->jsonSerialize();
        }

        return $this->operator('$geoWithin', ['$geometry' => $geometry]);
    }

    /**
     * Add $geoWithin criteria with a $box shape to the expression.
     *
     * A rectangular polygon will be constructed from a pair of coordinates
     * corresponding to the bottom left and top right corners.
     *
     * Note: the $box operator only supports legacy coordinate pairs and 2d
     * indexes. This cannot be used with 2dsphere indexes and GeoJSON shapes.
     *
     * @see Builder::geoWithinBox()
     * @see https://docs.mongodb.com/manual/reference/operator/box/
     */
    public function geoWithinBox(float $x1, float $y1, float $x2, float $y2): self
    {
        $shape = ['$box' => [[$x1, $y1], [$x2, $y2]]];

        return $this->operator('$geoWithin', $shape);
    }

    /**
     * Add $geoWithin criteria with a $center shape to the expression.
     *
     * Note: the $center operator only supports legacy coordinate pairs and 2d
     * indexes. This cannot be used with 2dsphere indexes and GeoJSON shapes.
     *
     * @see Builider::geoWithinCenter()
     * @see https://docs.mongodb.com/manual/reference/operator/center/
     */
    public function geoWithinCenter(float $x, float $y, float $radius): self
    {
        $shape = ['$center' => [[$x, $y], $radius]];

        return $this->operator('$geoWithin', $shape);
    }

    /**
     * Add $geoWithin criteria with a $centerSphere shape to the expression.
     *
     * Note: the $centerSphere operator supports both 2d and 2dsphere indexes.
     *
     * @see Builder::geoWithinCenterSphere()
     * @see https://docs.mongodb.com/manual/reference/operator/centerSphere/
     */
    public function geoWithinCenterSphere(float $x, float $y, float $radius): self
    {
        $shape = ['$centerSphere' => [[$x, $y], $radius]];

        return $this->operator('$geoWithin', $shape);
    }

    /**
     * Add $geoWithin criteria with a $polygon shape to the expression.
     *
     * Point coordinates are in x, y order (easting, northing for projected
     * coordinates, longitude, latitude for geographic coordinates).
     *
     * The last point coordinate is implicitly connected with the first.
     *
     * Note: the $polygon operator only supports legacy coordinate pairs and 2d
     * indexes. This cannot be used with 2dsphere indexes and GeoJSON shapes.
     *
     * @see Builder::geoWithinPolygon()
     * @see https://docs.mongodb.com/manual/reference/operator/polygon/
     *
     * @param array $point1    First point of the polygon
     * @param array $point2    Second point of the polygon
     * @param array $point3    Third point of the polygon
     * @param array ...$points Additional points of the polygon
     *
     * @throws InvalidArgumentException If less than three points are given.
     */
    public function geoWithinPolygon($point1, $point2, $point3, ...$points): self
    {
        $shape = ['$polygon' => func_get_args()];

        return $this->operator('$geoWithin', $shape);
    }

    /**
     * Return the current field.
     */
    public function getCurrentField(): ?string
    {
        return $this->currentField;
    }

    /**
     * Gets prepared newObj part of expression.
     */
    public function getNewObj(): array
    {
        return $this->dm->getUnitOfWork()
            ->getDocumentPersister($this->class->name)
            ->prepareQueryOrNewObj($this->newObj, true);
    }

    /**
     * Gets prepared query part of expression.
     */
    public function getQuery(): array
    {
        return $this->dm->getUnitOfWork()
            ->getDocumentPersister($this->class->name)
            ->prepareQueryOrNewObj($this->convertExpressions($this->query));
    }

    /**
     * Specify $gt criteria for the current field.
     *
     * @see Builder::gt()
     * @see https://docs.mongodb.com/manual/reference/operator/gt/
     *
     * @param mixed $value
     */
    public function gt($value): self
    {
        return $this->operator('$gt', $value);
    }

    /**
     * Specify $gte criteria for the current field.
     *
     * @see Builder::gte()
     * @see https://docs.mongodb.com/manual/reference/operator/gte/
     *
     * @param mixed $value
     */
    public function gte($value): self
    {
        return $this->operator('$gte', $value);
    }

    /**
     * Specify $in criteria for the current field.
     *
     * @see Builder::in()
     * @see https://docs.mongodb.com/manual/reference/operator/in/
     */
    public function in(array $values): self
    {
        return $this->operator('$in', array_values($values));
    }

    /**
     * Increment the current field.
     *
     * If the field does not exist, it will be set to this value.
     *
     * @see Builder::inc()
     * @see https://docs.mongodb.com/manual/reference/operator/inc/
     *
     * @param float|int $value
     */
    public function inc($value): self
    {
        $this->requiresCurrentField();
        $this->newObj['$inc'][$this->currentField] = $value;

        return $this;
    }

    /**
     * Checks that the current field includes a reference to the supplied document.
     */
    public function includesReferenceTo(object $document): self
    {
        $this->requiresCurrentField();
        $mapping   = $this->getReferenceMapping();
        $reference = $this->dm->createReference($document, $mapping);
        $storeAs   = $mapping['storeAs'] ?? null;
        $keys      = [];

        switch ($storeAs) {
            case ClassMetadata::REFERENCE_STORE_AS_ID:
                $this->query[$mapping['name']] = $reference;

                return $this;

            case ClassMetadata::REFERENCE_STORE_AS_REF:
                $keys = ['id' => true];
                break;

            case ClassMetadata::REFERENCE_STORE_AS_DB_REF:
            case ClassMetadata::REFERENCE_STORE_AS_DB_REF_WITH_DB:
                $keys = ['$ref' => true, '$id' => true, '$db' => true];

                if ($storeAs === ClassMetadata::REFERENCE_STORE_AS_DB_REF) {
                    unset($keys['$db']);
                }

                if (isset($mapping['targetDocument'])) {
                    unset($keys['$ref'], $keys['$db']);
                }

                break;

            default:
                throw new InvalidArgumentException(sprintf('Reference type %s is invalid.', $storeAs));
        }

        foreach ($keys as $key => $value) {
            $this->query[$mapping['name']]['$elemMatch'][$key] = $reference[$key];
        }

        return $this;
    }

    /**
     * Set the $language option for $text criteria.
     *
     * This method must be called after text().
     *
     * @see Builder::language()
     * @see https://docs.mongodb.com/manual/reference/operator/query/text/
     *
     * @throws BadMethodCallException If the query does not already have $text criteria.
     */
    public function language(string $language): self
    {
        if (! isset($this->query['$text'])) {
            throw new BadMethodCallException('This method requires a $text operator (call text() first)');
        }

        $this->query['$text']['$language'] = $language;

        return $this;
    }

    /**
     * Specify $lt criteria for the current field.
     *
     * @see Builder::lte()
     * @see https://docs.mongodb.com/manual/reference/operator/lte/
     *
     * @param mixed $value
     */
    public function lt($value): self
    {
        return $this->operator('$lt', $value);
    }

    /**
     * Specify $lte criteria for the current field.
     *
     * @see Builder::lte()
     * @see https://docs.mongodb.com/manual/reference/operator/lte/
     *
     * @param mixed $value
     */
    public function lte($value): self
    {
        return $this->operator('$lte', $value);
    }

    /**
     * Updates the value of the field to a specified value if the specified value is greater than the current value of the field.
     *
     * @see Builder::max()
     * @see https://docs.mongodb.com/manual/reference/operator/update/max/
     *
     * @param mixed $value
     */
    public function max($value): self
    {
        $this->requiresCurrentField();
        $this->newObj['$max'][$this->currentField] = $value;

        return $this;
    }

    /**
     * Updates the value of the field to a specified value if the specified value is less than the current value of the field.
     *
     * @see Builder::min()
     * @see https://docs.mongodb.com/manual/reference/operator/update/min/
     *
     * @param mixed $value
     */
    public function min($value): self
    {
        $this->requiresCurrentField();
        $this->newObj['$min'][$this->currentField] = $value;

        return $this;
    }

    /**
     * Specify $mod criteria for the current field.
     *
     * @see Builder::mod()
     * @see https://docs.mongodb.com/manual/reference/operator/mod/
     *
     * @param float|int $divisor
     * @param float|int $remainder
     */
    public function mod($divisor, $remainder = 0): self
    {
        return $this->operator('$mod', [$divisor, $remainder]);
    }

    /**
     * Multiply the current field.
     *
     * If the field does not exist, it will be set to 0.
     *
     * @see Builder::mul()
     * @see https://docs.mongodb.com/manual/reference/operator/update/mul/
     *
     * @param float|int $value
     */
    public function mul($value): self
    {
        $this->requiresCurrentField();
        $this->newObj['$mul'][$this->currentField] = $value;

        return $this;
    }

    /**
     * Add $near criteria to the expression.
     *
     * A GeoJSON point may be provided as the first and only argument for
     * 2dsphere queries. This single parameter may be a GeoJSON point object or
     * an array corresponding to the point's JSON representation.
     *
     * @see Builder::near()
     * @see https://docs.mongodb.com/manual/reference/operator/near/
     *
     * @param float|array|Point $x
     * @param float             $y
     */
    public function near($x, $y = null): self
    {
        if ($x instanceof Point) {
            $x = $x->jsonSerialize();
        }

        if (is_array($x)) {
            return $this->operator('$near', ['$geometry' => $x]);
        }

        return $this->operator('$near', [$x, $y]);
    }

    /**
     * Add $nearSphere criteria to the expression.
     *
     * A GeoJSON point may be provided as the first and only argument for
     * 2dsphere queries. This single parameter may be a GeoJSON point object or
     * an array corresponding to the point's JSON representation.
     *
     * @see Builder::nearSphere()
     * @see https://docs.mongodb.com/manual/reference/operator/nearSphere/
     *
     * @param float|array|Point $x
     * @param float             $y
     */
    public function nearSphere($x, $y = null): self
    {
        if ($x instanceof Point) {
            $x = $x->jsonSerialize();
        }

        if (is_array($x)) {
            return $this->operator('$nearSphere', ['$geometry' => $x]);
        }

        return $this->operator('$nearSphere', [$x, $y]);
    }

    /**
     * Negates an expression for the current field.
     *
     * @see Builder::not()
     * @see https://docs.mongodb.com/manual/reference/operator/not/
     *
     * @param array|Expr|mixed $valueOrExpression
     */
    public function not($valueOrExpression): self
    {
<<<<<<< HEAD
        return $this->operator('$not', $expression);
=======
        return $this->operator('$not', $valueOrExpression);
>>>>>>> 85d2b9f9
    }

    /**
     * Specify $ne criteria for the current field.
     *
     * @see Builder::notEqual()
     * @see https://docs.mongodb.com/manual/reference/operator/ne/
     *
     * @param mixed $value
     */
    public function notEqual($value): self
    {
        return $this->operator('$ne', $value);
    }

    /**
     * Specify $nin criteria for the current field.
     *
     * @see Builder::notIn()
     * @see https://docs.mongodb.com/manual/reference/operator/nin/
     */
    public function notIn(array $values): self
    {
        return $this->operator('$nin', array_values($values));
    }

    /**
     * Defines an operator and value on the expression.
     *
     * If there is a current field, the operator will be set on it; otherwise,
     * the operator is set at the top level of the query.
     *
     * @param mixed $value
     */
    public function operator(string $operator, $value): self
    {
        $this->wrapEqualityCriteria();

        if ($this->currentField) {
            $this->query[$this->currentField][$operator] = $value;
        } else {
            $this->query[$operator] = $value;
        }

        return $this;
    }

    /**
     * Remove the first element from the current array field.
     *
     * @see Builder::popFirst()
     * @see https://docs.mongodb.com/manual/reference/operator/pop/
     */
    public function popFirst(): self
    {
        $this->requiresCurrentField();
        $this->newObj['$pop'][$this->currentField] = -1;

        return $this;
    }

    /**
     * Remove the last element from the current array field.
     *
     * @see Builder::popLast()
     * @see https://docs.mongodb.com/manual/reference/operator/pop/
     */
    public function popLast(): self
    {
        $this->requiresCurrentField();
        $this->newObj['$pop'][$this->currentField] = 1;

        return $this;
    }

    /**
     * Add $position criteria to the expression for a $push operation.
     *
     * This is useful in conjunction with {@link Expr::each()} for a
     * {@link Expr::push()} operation.
     *
     * @see https://docs.mongodb.com/manual/reference/operator/update/position/
     */
    public function position(int $position): self
    {
        return $this->operator('$position', $position);
    }

    /**
     * Remove all elements matching the given value or expression from the
     * current array field.
     *
     * @see Builder::pull()
     * @see https://docs.mongodb.com/manual/reference/operator/pull/
     *
     * @param mixed|Expr $valueOrExpression
     */
    public function pull($valueOrExpression): self
    {
        $this->requiresCurrentField();
        $this->newObj['$pull'][$this->currentField] = static::convertExpression($valueOrExpression, $this->class);

        return $this;
    }

    /**
     * Remove all elements matching any of the given values from the current
     * array field.
     *
     * @see Builder::pullAll()
     * @see https://docs.mongodb.com/manual/reference/operator/pullAll/
     */
    public function pullAll(array $values): self
    {
        $this->requiresCurrentField();
        $this->newObj['$pullAll'][$this->currentField] = $values;

        return $this;
    }

    /**
     * Append one or more values to the current array field.
     *
     * If the field does not exist, it will be set to an array containing the
     * value(s) in the argument. If the field is not an array, the query
     * will yield an error.
     *
     * Multiple values may be specified by providing an Expr object and using
     * {@link Expr::each()}. {@link Expr::slice()} and {@link Expr::sort()} may
     * also be used to limit and order array elements, respectively.
     *
     * @see Builder::push()
     * @see https://docs.mongodb.com/manual/reference/operator/push/
     * @see https://docs.mongodb.com/manual/reference/operator/each/
     * @see https://docs.mongodb.com/manual/reference/operator/slice/
     * @see https://docs.mongodb.com/manual/reference/operator/sort/
     *
     * @param mixed|Expr $valueOrExpression
     */
    public function push($valueOrExpression): self
    {
        if ($valueOrExpression instanceof Expr) {
            $valueOrExpression = array_merge(
                ['$each' => []],
                $valueOrExpression->getQuery()
            );
        }

        $this->requiresCurrentField();
        $this->newObj['$push'][$this->currentField] = $valueOrExpression;

        return $this;
    }

    /**
     * Specify $gte and $lt criteria for the current field.
     *
     * This method is shorthand for specifying $gte criteria on the lower bound
     * and $lt criteria on the upper bound. The upper bound is not inclusive.
     *
     * @see Builder::range()
     *
     * @param mixed $start
     * @param mixed $end
     */
    public function range($start, $end): self
    {
        return $this->operator('$gte', $start)->operator('$lt', $end);
    }

    /**
     * Checks that the value of the current field is a reference to the supplied document.
     */
    public function references(object $document): self
    {
        $this->requiresCurrentField();
        $mapping   = $this->getReferenceMapping();
        $reference = $this->dm->createReference($document, $mapping);
        $storeAs   = $mapping['storeAs'] ?? null;
        $keys      = [];

        switch ($storeAs) {
            case ClassMetadata::REFERENCE_STORE_AS_ID:
                $this->query[$mapping['name']] = $reference;

                return $this;

            case ClassMetadata::REFERENCE_STORE_AS_REF:
                $keys = ['id' => true];
                break;

            case ClassMetadata::REFERENCE_STORE_AS_DB_REF:
            case ClassMetadata::REFERENCE_STORE_AS_DB_REF_WITH_DB:
                $keys = ['$ref' => true, '$id' => true, '$db' => true];

                if ($storeAs === ClassMetadata::REFERENCE_STORE_AS_DB_REF) {
                    unset($keys['$db']);
                }

                if (isset($mapping['targetDocument'])) {
                    unset($keys['$ref'], $keys['$db']);
                }

                break;

            default:
                throw new InvalidArgumentException(sprintf('Reference type %s is invalid.', $storeAs));
        }

        foreach ($keys as $key => $value) {
            $this->query[$mapping['name'] . '.' . $key] = $reference[$key];
        }

        return $this;
    }

    /**
     * Rename the current field.
     *
     * @see Builder::rename()
     * @see https://docs.mongodb.com/manual/reference/operator/rename/
     */
    public function rename(string $name): self
    {
        $this->requiresCurrentField();
        $this->newObj['$rename'][$this->currentField] = $name;

        return $this;
    }

    /**
     * Set the current field to a value.
     *
     * This is only relevant for insert, update, or findAndUpdate queries. For
     * update and findAndUpdate queries, the $atomic parameter will determine
     * whether or not a $set operator is used.
     *
     * @see Builder::set()
     * @see https://docs.mongodb.com/manual/reference/operator/set/
     *
     * @param mixed $value
     */
    public function set($value, bool $atomic = true): self
    {
        $this->requiresCurrentField();
        assert($this->currentField !== null);

        if ($atomic) {
            $this->newObj['$set'][$this->currentField] = $value;

            return $this;
        }

        if (strpos($this->currentField, '.') === false) {
            $this->newObj[$this->currentField] = $value;

            return $this;
        }

        $keys    = explode('.', $this->currentField);
        $current = &$this->newObj;
        foreach ($keys as $key) {
            $current = &$current[$key];
        }

        $current = $value;

        return $this;
    }

    /**
     * Sets ClassMetadata for document being queried.
     */
    public function setClassMetadata(ClassMetadata $class): void
    {
        $this->class = $class;
    }

    /**
     * Set the "new object".
     *
     * @see Builder::setNewObj()
     */
    public function setNewObj(array $newObj): self
    {
        $this->newObj = $newObj;

        return $this;
    }

    /**
     * Set the current field to the value if the document is inserted in an
     * upsert operation.
     *
     * If an update operation with upsert: true results in an insert of a
     * document, then $setOnInsert assigns the specified values to the fields in
     * the document. If the update operation does not result in an insert,
     * $setOnInsert does nothing.
     *
     * @see Builder::setOnInsert()
     * @see https://docs.mongodb.com/manual/reference/operator/update/setOnInsert/
     *
     * @param mixed $value
     */
    public function setOnInsert($value): self
    {
        $this->requiresCurrentField();
        $this->newObj['$setOnInsert'][$this->currentField] = $value;

        return $this;
    }

    /**
     * Set the query criteria.
     *
     * @see Builder::setQueryArray()
     */
    public function setQuery(array $query): self
    {
        $this->query = $query;

        return $this;
    }

    /**
     * Specify $size criteria for the current field.
     *
     * @see Builder::size()
     * @see https://docs.mongodb.com/manual/reference/operator/size/
     */
    public function size(int $size): self
    {
        return $this->operator('$size', $size);
    }

    /**
     * Add $slice criteria to the expression for a $push operation.
     *
     * This is useful in conjunction with {@link Expr::each()} for a
     * {@link Expr::push()} operation. {@link Builder::selectSlice()} should be
     * used for specifying $slice for a query projection.
     *
     * @see https://docs.mongodb.com/manual/reference/operator/slice/
     */
    public function slice(int $slice): self
    {
        return $this->operator('$slice', $slice);
    }

    /**
     * Add $sort criteria to the expression for a $push operation.
     *
     * If sorting by multiple fields, the first argument should be an array of
     * field name (key) and order (value) pairs.
     *
     * This is useful in conjunction with {@link Expr::each()} for a
     * {@link Expr::push()} operation. {@link Builder::sort()} should be used to
     * sort the results of a query.
     *
     * @see https://docs.mongodb.com/manual/reference/operator/sort/
     *
     * @param array|string $fieldName Field name or array of field/order pairs
     * @param int|string   $order     Field order (if one field is specified)
     */
    public function sort($fieldName, $order = null): self
    {
        $fields = is_array($fieldName) ? $fieldName : [$fieldName => $order];

        return $this->operator('$sort', array_map(function ($order) {
            return $this->normalizeSortOrder($order);
        }, $fields));
    }

    /**
     * Specify $text criteria for the current query.
     *
     * The $language option may be set with {@link Expr::language()}.
     *
     * @see Builder::text()
     * @see https://docs.mongodb.com/manual/reference/operator/query/text/
     */
    public function text(string $search): self
    {
        $this->query['$text'] = ['$search' => $search];

        return $this;
    }

    /**
     * Specify $type criteria for the current field.
     *
     * @see Builder::type()
     * @see https://docs.mongodb.com/manual/reference/operator/type/
     *
     * @param int|string $type
     */
    public function type($type): self
    {
        return $this->operator('$type', $type);
    }

    /**
     * Unset the current field.
     *
     * The field will be removed from the document (not set to null).
     *
     * @see Builder::unsetField()
     * @see https://docs.mongodb.com/manual/reference/operator/unset/
     */
    public function unsetField(): self
    {
        $this->requiresCurrentField();
        $this->newObj['$unset'][$this->currentField] = 1;

        return $this;
    }

    /**
     * Specify a JavaScript expression to use for matching documents.
     *
     * @see Builder::where()
     * @see https://docs.mongodb.com/manual/reference/operator/where/
     *
     * @param string|Javascript $javascript
     */
    public function where($javascript): self
    {
        $this->query['$where'] = $javascript;

        return $this;
    }

    /**
     * Gets reference mapping for current field from current class or its descendants.
     *
     * @throws MappingException
     */
    private function getReferenceMapping(): array
    {
        $this->requiresCurrentField();
        assert($this->currentField !== null);

        try {
            return $this->class->getFieldMapping($this->currentField);
        } catch (MappingException $e) {
            if (empty($this->class->discriminatorMap)) {
                throw $e;
            }

            $mapping = null;
            $foundIn = null;
            foreach ($this->class->discriminatorMap as $child) {
                $childClass = $this->dm->getClassMetadata($child);
                if (! $childClass->hasAssociation($this->currentField)) {
                    continue;
                }

                if ($foundIn !== null && $mapping !== null && $mapping !== $childClass->getFieldMapping($this->currentField)) {
                    throw MappingException::referenceFieldConflict($this->currentField, $foundIn->name, $childClass->name);
                }

                $mapping = $childClass->getFieldMapping($this->currentField);
                $foundIn = $childClass;
            }

            if ($mapping === null) {
                throw MappingException::mappingNotFoundInClassNorDescendants($this->class->name, $this->currentField);
            }

            return $mapping;
        }
    }

    /**
     * @param int|string $order
     */
    private function normalizeSortOrder($order): int
    {
        if (is_string($order)) {
            $order = strtolower($order) === 'asc' ? 1 : -1;
        }

        return $order;
    }

    /**
     * Ensure that a current field has been set.
     *
     * @throws LogicException If a current field has not been set.
     */
    private function requiresCurrentField(): void
    {
        if (! $this->currentField) {
            throw new LogicException('This method requires you set a current field using field().');
        }
    }

    /**
     * Wraps equality criteria with an operator.
     *
     * If equality criteria was previously specified for a field, it cannot be
     * merged with other operators without first being wrapped in an operator of
     * its own. Ideally, we would wrap it with $eq, but that is only available
     * in MongoDB 2.8. Using a single-element $in is backwards compatible.
     *
     * @see Expr::operator()
     */
    private function wrapEqualityCriteria(): void
    {
        /* If the current field has no criteria yet, do nothing. This ensures
         * that we do not inadvertently inject {"$in": null} into the query.
         */
        if ($this->currentField && ! isset($this->query[$this->currentField]) && ! array_key_exists($this->currentField, $this->query)) {
            return;
        }

        if ($this->currentField) {
            $query = &$this->query[$this->currentField];
        } else {
            $query = &$this->query;
        }

        /* If the query is an empty array, we'll assume that the user has not
         * specified criteria. Otherwise, check if the array includes a query
         * operator (checking the first key is sufficient). If neither of these
         * conditions are met, we'll wrap the query value with $in.
         */
        if (is_array($query)) {
            $key = key($query);

            if (empty($query) || (is_string($key) && strpos($key, '$') === 0)) {
                return;
            }
        }

        $query = ['$in' => [$query]];
    }

    private function convertExpressions(array $query, ?ClassMetadata $classMetadata = null): array
    {
        if ($classMetadata === null) {
            $classMetadata = $this->class;
        }

        $convertedQuery = [];
        foreach ($query as $key => $value) {
            if (is_string($key) && $classMetadata->hasAssociation($key)) {
                $targetDocument = $classMetadata->getAssociationTargetClass($key);

                if ($targetDocument) {
                    $fieldMetadata = $this->dm->getClassMetadata($targetDocument);
                }
            }

            if (is_array($value)) {
                $convertedQuery[$key] = $this->convertExpressions($value, $fieldMetadata ?? $classMetadata);
                continue;
            }

            $convertedQuery[$key] = static::convertExpression($value, $fieldMetadata ?? $classMetadata);
        }

        return $convertedQuery;
    }

    /**
     * Converts expression objects to query arrays. Non-expression values are
     * returned unmodified.
     *
     * @param Expr|mixed $expression
     */
    private static function convertExpression($expression, ClassMetadata $classMetadata)
    {
        if (! $expression instanceof Expr) {
            return $expression;
        }

        $expression->setClassMetadata($classMetadata);

        return $expression->getQuery();
    }
}<|MERGE_RESOLUTION|>--- conflicted
+++ resolved
@@ -861,15 +861,11 @@
      * @see Builder::not()
      * @see https://docs.mongodb.com/manual/reference/operator/not/
      *
-     * @param array|Expr|mixed $valueOrExpression
-     */
-    public function not($valueOrExpression): self
-    {
-<<<<<<< HEAD
+     * @param array|Expr|mixed $expression
+     */
+    public function not($expression): self
+    {
         return $this->operator('$not', $expression);
-=======
-        return $this->operator('$not', $valueOrExpression);
->>>>>>> 85d2b9f9
     }
 
     /**
