--- conflicted
+++ resolved
@@ -4,14 +4,6 @@
 
 namespace Doctrine\ODM\MongoDB\Aggregation;
 
-<<<<<<< HEAD
-=======
-use Doctrine\MongoDB\Aggregation\Builder as BaseBuilder;
-use Doctrine\MongoDB\Aggregation\Stage\GeoNear;
-use Doctrine\MongoDB\Aggregation\Stage\IndexStats;
-use Doctrine\MongoDB\CommandCursor as BaseCommandCursor;
-use Doctrine\ODM\MongoDB\CommandCursor;
->>>>>>> 3dc2c8c7
 use Doctrine\ODM\MongoDB\DocumentManager;
 use Doctrine\ODM\MongoDB\Iterator\CachingIterator;
 use Doctrine\ODM\MongoDB\Iterator\HydratingIterator;
@@ -241,6 +233,12 @@
 
         if ($this->getStage(0) instanceof Stage\GeoNear) {
             $pipeline[0]['$geoNear']['query'] = $this->applyFilters($pipeline[0]['$geoNear']['query']);
+        } elseif ($this->getStage(0) instanceof Stage\IndexStats) {
+            // Don't apply any filters when using an IndexStats stage: since it
+            // needs to be the first pipeline stage, prepending a match stage
+            // with discriminator information will not work
+
+            return $pipeline;
         } else {
             $matchExpression = $this->applyFilters([]);
             if ($matchExpression !== []) {
@@ -508,25 +506,8 @@
         $stage = new Stage\Unwind($this, $this->getDocumentPersister()->prepareFieldName($fieldName));
         $this->addStage($stage);
 
-<<<<<<< HEAD
-        return $stage;
-    }
-=======
-        if ($this->getStage(0) instanceof GeoNear) {
-            $pipeline[0]['$geoNear']['query'] = $this->applyFilters($pipeline[0]['$geoNear']['query']);
-        } elseif ($this->getStage(0) instanceof IndexStats) {
-            // Don't apply any filters when using an IndexStats stage: since it
-            // needs to be the first pipeline stage, prepending a match stage
-            // with discriminator information will not work
-
-            return $pipeline;
-        } else {
-            $matchStage = $this->applyFilters([]);
-            if ($matchStage !== []) {
-                array_unshift($pipeline, ['$match' => $matchStage]);
-            }
-        }
->>>>>>> 3dc2c8c7
+        return $stage;
+    }
 
     /**
      * Allows adding an arbitrary stage to the pipeline
