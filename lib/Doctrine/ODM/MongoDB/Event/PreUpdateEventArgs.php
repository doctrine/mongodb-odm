--- conflicted
+++ resolved
@@ -6,17 +6,15 @@
 
 use Doctrine\ODM\MongoDB\DocumentManager;
 use InvalidArgumentException;
+use const E_USER_DEPRECATED;
 use function get_class;
 use function sprintf;
+use function trigger_error;
 
 /**
  * Class that holds event arguments for a preUpdate event.
-<<<<<<< HEAD
-=======
  *
  * @final
- * @since 1.0
->>>>>>> b03d6933
  */
 class PreUpdateEventArgs extends LifecycleEventArgs
 {
