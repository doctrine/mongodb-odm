<?php

declare(strict_types=1);

namespace Doctrine\ODM\MongoDB\Persisters;

use Doctrine\ODM\MongoDB\DocumentManager;
use Doctrine\ODM\MongoDB\Mapping\ClassMetadata;
use Doctrine\ODM\MongoDB\Mapping\MappingException;
use Doctrine\ODM\MongoDB\PersistentCollection\PersistentCollectionInterface;
use Doctrine\ODM\MongoDB\Types\Incrementable;
use Doctrine\ODM\MongoDB\Types\Type;
use Doctrine\ODM\MongoDB\UnitOfWork;
use Doctrine\ODM\MongoDB\Utility\CollectionHelper;
use InvalidArgumentException;
use UnexpectedValueException;

use function array_search;
use function array_values;
use function assert;
use function get_class;

/**
 * PersistenceBuilder builds the queries used by the persisters to update and insert
 * documents when a DocumentManager is flushed. It uses the changeset information in the
 * UnitOfWork to build queries using atomic operators like $set, $unset, etc.
 *
 * @internal
 */
final class PersistenceBuilder
{
    /**
     * The DocumentManager instance.
     *
     * @var DocumentManager
     */
    private $dm;

    /**
     * The UnitOfWork instance.
     *
     * @var UnitOfWork
     */
    private $uow;

    /**
     * Initializes a new PersistenceBuilder instance.
     */
    public function __construct(DocumentManager $dm, UnitOfWork $uow)
    {
        $this->dm  = $dm;
        $this->uow = $uow;
    }

    /**
     * Prepares the array that is ready to be inserted to mongodb for a given object document.
     *
     * @param object $document
     *
     * @return array $insertData
     */
    public function prepareInsertData($document)
    {
        $class     = $this->dm->getClassMetadata(get_class($document));
        $changeset = $this->uow->getDocumentChangeSet($document);

        $insertData = [];
        foreach ($class->fieldMappings as $mapping) {
            $new = $changeset[$mapping['fieldName']][1] ?? null;

            if ($new === null) {
                if ($mapping['nullable']) {
                    $insertData[$mapping['name']] = null;
                }

                continue;
            }

            // @Field, @String, @Date, etc.
            if (! isset($mapping['association'])) {
                $insertData[$mapping['name']] = Type::getType($mapping['type'])->convertToDatabaseValue($new);

            // @ReferenceOne
            } elseif (isset($mapping['association']) && $mapping['association'] === ClassMetadata::REFERENCE_ONE) {
                $insertData[$mapping['name']] = $this->prepareReferencedDocumentValue($mapping, $new);

            // @EmbedOne
            } elseif (isset($mapping['association']) && $mapping['association'] === ClassMetadata::EMBED_ONE) {
                $insertData[$mapping['name']] = $this->prepareEmbeddedDocumentValue($mapping, $new);

            // @ReferenceMany, @EmbedMany
            // We're excluding collections using addToSet since there is a risk
            // of duplicated entries stored in the collection
            } elseif (
                $mapping['type'] === ClassMetadata::MANY && ! $mapping['isInverseSide']
                    && $mapping['strategy'] !== ClassMetadata::STORAGE_STRATEGY_ADD_TO_SET && ! $new->isEmpty()
            ) {
                $insertData[$mapping['name']] = $this->prepareAssociatedCollectionValue($new, true);
            }
        }

        // add discriminator if the class has one
        if (isset($class->discriminatorField)) {
            $discriminatorValue = $class->discriminatorValue;

            if ($discriminatorValue === null) {
                if (! empty($class->discriminatorMap)) {
                    throw MappingException::unlistedClassInDiscriminatorMap($class->name);
                }

                $discriminatorValue = $class->name;
            }

            $insertData[$class->discriminatorField] = $discriminatorValue;
        }

        return $insertData;
    }

    /**
     * Prepares the update query to update a given document object in mongodb.
     *
     * @param object $document
     *
     * @return array $updateData
     */
    public function prepareUpdateData($document)
    {
        $class     = $this->dm->getClassMetadata(get_class($document));
        $changeset = $this->uow->getDocumentChangeSet($document);

        $updateData = [];
        foreach ($changeset as $fieldName => $change) {
            $mapping = $class->fieldMappings[$fieldName];

            // skip non embedded document identifiers
            if (! $class->isEmbeddedDocument && ! empty($mapping['id'])) {
                continue;
            }

            [$old, $new] = $change;

            if ($new === null) {
                if ($mapping['nullable'] === true) {
                    $updateData['$set'][$mapping['name']] = null;
                } else {
                    $updateData['$unset'][$mapping['name']] = true;
                }

                continue;
            }

            // Scalar fields
            if (! isset($mapping['association'])) {
                if (isset($mapping['strategy']) && $mapping['strategy'] === ClassMetadata::STORAGE_STRATEGY_INCREMENT) {
                    $operator = '$inc';
                    $type     = Type::getType($mapping['type']);
                    assert($type instanceof Incrementable);
                    $value = $type->convertToDatabaseValue($type->diff($old, $new));
                } else {
                    $operator = '$set';
                    $value    = Type::getType($mapping['type'])->convertToDatabaseValue($new);
                }

                $updateData[$operator][$mapping['name']] = $value;

            // @EmbedOne
            } elseif (isset($mapping['association']) && $mapping['association'] === ClassMetadata::EMBED_ONE) {
                // If we have a new embedded document then lets set the whole thing
                if ($this->uow->isScheduledForInsert($new)) {
                    $updateData['$set'][$mapping['name']] = $this->prepareEmbeddedDocumentValue($mapping, $new);

                // Update existing embedded document
                } else {
                    $update = $this->prepareUpdateData($new);
                    foreach ($update as $cmd => $values) {
                        foreach ($values as $key => $value) {
                            $updateData[$cmd][$mapping['name'] . '.' . $key] = $value;
                        }
                    }
                }

            // @ReferenceMany, @EmbedMany
<<<<<<< HEAD
            } elseif (isset($mapping['association']) && $mapping['type'] === ClassMetadata::MANY && $new) {
=======
            } elseif (isset($mapping['association']) && $mapping['type'] === 'many') {
>>>>>>> 85d2b9f9
                if (CollectionHelper::isAtomic($mapping['strategy']) && $this->uow->isCollectionScheduledForUpdate($new)) {
                    $updateData['$set'][$mapping['name']] = $this->prepareAssociatedCollectionValue($new, true);
                } elseif (CollectionHelper::isAtomic($mapping['strategy']) && $this->uow->isCollectionScheduledForDeletion($new)) {
                    $updateData['$unset'][$mapping['name']] = true;
                    $this->uow->unscheduleCollectionDeletion($new);
                } elseif (CollectionHelper::isAtomic($mapping['strategy']) && $this->uow->isCollectionScheduledForDeletion($old)) {
                    $updateData['$unset'][$mapping['name']] = true;
                    $this->uow->unscheduleCollectionDeletion($old);
                } elseif ($mapping['association'] === ClassMetadata::EMBED_MANY) {
                    foreach ($new as $key => $embeddedDoc) {
                        if ($this->uow->isScheduledForInsert($embeddedDoc)) {
                            continue;
                        }

                        $update = $this->prepareUpdateData($embeddedDoc);
                        foreach ($update as $cmd => $values) {
                            foreach ($values as $name => $value) {
                                $updateData[$cmd][$mapping['name'] . '.' . $key . '.' . $name] = $value;
                            }
                        }
                    }
                }

            // @ReferenceOne
            } elseif (isset($mapping['association']) && $mapping['association'] === ClassMetadata::REFERENCE_ONE) {
                $updateData['$set'][$mapping['name']] = $this->prepareReferencedDocumentValue($mapping, $new);
            }
        }

        // collections that aren't dirty but could be subject to update are
        // excluded from change set, let's go through them now
        foreach ($this->uow->getScheduledCollections($document) as $coll) {
            $mapping = $coll->getMapping();
            if (CollectionHelper::isAtomic($mapping['strategy']) && $this->uow->isCollectionScheduledForUpdate($coll)) {
                $updateData['$set'][$mapping['name']] = $this->prepareAssociatedCollectionValue($coll, true);
            } elseif (CollectionHelper::isAtomic($mapping['strategy']) && $this->uow->isCollectionScheduledForDeletion($coll)) {
                $updateData['$unset'][$mapping['name']] = true;
                $this->uow->unscheduleCollectionDeletion($coll);
            }
            // @ReferenceMany is handled by CollectionPersister
        }

        return $updateData;
    }

    /**
     * Prepares the update query to upsert a given document object in mongodb.
     *
     * @param object $document
     *
     * @return array $updateData
     */
    public function prepareUpsertData($document)
    {
        $class     = $this->dm->getClassMetadata(get_class($document));
        $changeset = $this->uow->getDocumentChangeSet($document);

        $updateData = [];
        foreach ($changeset as $fieldName => $change) {
            $mapping = $class->fieldMappings[$fieldName];

            [$old, $new] = $change;

            // Fields with a null value should only be written for inserts
            if ($new === null) {
                if ($mapping['nullable'] === true) {
                    $updateData['$setOnInsert'][$mapping['name']] = null;
                }

                continue;
            }

            // Scalar fields
            if (! isset($mapping['association'])) {
                if (empty($mapping['id']) && isset($mapping['strategy']) && $mapping['strategy'] === ClassMetadata::STORAGE_STRATEGY_INCREMENT) {
                    $operator = '$inc';
                    $type     = Type::getType($mapping['type']);
                    assert($type instanceof Incrementable);
                    $value = $type->convertToDatabaseValue($type->diff($old, $new));
                } else {
                    $operator = '$set';
                    $value    = Type::getType($mapping['type'])->convertToDatabaseValue($new);
                }

                $updateData[$operator][$mapping['name']] = $value;

            // @EmbedOne
            } elseif (isset($mapping['association']) && $mapping['association'] === ClassMetadata::EMBED_ONE) {
                // If we don't have a new value then do nothing on upsert
                // If we have a new embedded document then lets set the whole thing
                if ($this->uow->isScheduledForInsert($new)) {
                    $updateData['$set'][$mapping['name']] = $this->prepareEmbeddedDocumentValue($mapping, $new);
                } else {
                    // Update existing embedded document
                    $update = $this->prepareUpsertData($new);
                    foreach ($update as $cmd => $values) {
                        foreach ($values as $key => $value) {
                            $updateData[$cmd][$mapping['name'] . '.' . $key] = $value;
                        }
                    }
                }

            // @ReferenceOne
            } elseif (isset($mapping['association']) && $mapping['association'] === ClassMetadata::REFERENCE_ONE) {
                $updateData['$set'][$mapping['name']] = $this->prepareReferencedDocumentValue($mapping, $new);

            // @ReferenceMany, @EmbedMany
            } elseif (
                $mapping['type'] === ClassMetadata::MANY && ! $mapping['isInverseSide']
                    && $new instanceof PersistentCollectionInterface && $new->isDirty()
                    && CollectionHelper::isAtomic($mapping['strategy'])
            ) {
                $updateData['$set'][$mapping['name']] = $this->prepareAssociatedCollectionValue($new, true);
            }
            // @EmbedMany and @ReferenceMany are handled by CollectionPersister
        }

        // add discriminator if the class has one
        if (isset($class->discriminatorField)) {
            $discriminatorValue = $class->discriminatorValue;

            if ($discriminatorValue === null) {
                if (! empty($class->discriminatorMap)) {
                    throw MappingException::unlistedClassInDiscriminatorMap($class->name);
                }

                $discriminatorValue = $class->name;
            }

            $updateData['$set'][$class->discriminatorField] = $discriminatorValue;
        }

        return $updateData;
    }

    /**
     * Returns the reference representation to be stored in MongoDB.
     *
     * If the document does not have an identifier and the mapping calls for a
     * simple reference, null may be returned.
     *
     * @param array  $referenceMapping
     * @param object $document
     *
     * @return array|null
     */
    public function prepareReferencedDocumentValue(array $referenceMapping, $document)
    {
        return $this->dm->createReference($document, $referenceMapping);
    }

    /**
     * Returns the embedded document to be stored in MongoDB.
     *
     * The return value will usually be an associative array with string keys
     * corresponding to field names on the embedded document. An object may be
     * returned if the document is empty, to ensure that a BSON object will be
     * stored in lieu of an array.
     *
     * If $includeNestedCollections is true, nested collections will be included
     * in this prepared value and the option will cascade to all embedded
     * associations. If any nested PersistentCollections (embed or reference)
     * within this value were previously scheduled for deletion or update, they
     * will also be unscheduled.
     *
     * @param array  $embeddedMapping
     * @param object $embeddedDocument
     * @param bool   $includeNestedCollections
     *
     * @return array|object
     *
     * @throws UnexpectedValueException If an unsupported associating mapping is found.
     */
    public function prepareEmbeddedDocumentValue(array $embeddedMapping, $embeddedDocument, $includeNestedCollections = false)
    {
        $embeddedDocumentValue = [];
        $class                 = $this->dm->getClassMetadata(get_class($embeddedDocument));

        foreach ($class->fieldMappings as $mapping) {
            // Skip notSaved fields
            if (! empty($mapping['notSaved'])) {
                continue;
            }

            // Inline ClassMetadata::getFieldValue()
            $rawValue = $class->reflFields[$mapping['fieldName']]->getValue($embeddedDocument);

            $value = null;

            if ($rawValue !== null) {
                switch ($mapping['association'] ?? null) {
                    // @Field, @String, @Date, etc.
                    case null:
                        $value = Type::getType($mapping['type'])->convertToDatabaseValue($rawValue);
                        break;

                    case ClassMetadata::EMBED_ONE:
                    case ClassMetadata::REFERENCE_ONE:
                        // Nested collections should only be included for embedded relationships
                        $value = $this->prepareAssociatedDocumentValue($mapping, $rawValue, $includeNestedCollections && isset($mapping['embedded']));
                        break;

                    case ClassMetadata::EMBED_MANY:
                    case ClassMetadata::REFERENCE_MANY:
                        // Skip PersistentCollections already scheduled for deletion
                        if (
                            ! $includeNestedCollections && $rawValue instanceof PersistentCollectionInterface
                            && $this->uow->isCollectionScheduledForDeletion($rawValue)
                        ) {
                            break;
                        }

                        $value = $this->prepareAssociatedCollectionValue($rawValue, $includeNestedCollections);
                        break;

                    default:
                        throw new UnexpectedValueException('Unsupported mapping association: ' . $mapping['association']);
                }
            }

            // Omit non-nullable fields that would have a null value
            if ($value === null && $mapping['nullable'] === false) {
                continue;
            }

            $embeddedDocumentValue[$mapping['name']] = $value;
        }

        /* Add a discriminator value if the embedded document is not mapped
         * explicitly to a targetDocument class.
         */
        if (! isset($embeddedMapping['targetDocument'])) {
            $discriminatorField = $embeddedMapping['discriminatorField'];
            if (! empty($embeddedMapping['discriminatorMap'])) {
                $discriminatorValue = array_search($class->name, $embeddedMapping['discriminatorMap']);

                if ($discriminatorValue === false) {
                    throw MappingException::unlistedClassInDiscriminatorMap($class->name);
                }
            } else {
                $discriminatorValue = $class->name;
            }

            $embeddedDocumentValue[$discriminatorField] = $discriminatorValue;
        }

        /* If the class has a discriminator (field and value), use it. A child
         * class that is not defined in the discriminator map may only have a
         * discriminator field and no value, so default to the full class name.
         */
        if (isset($class->discriminatorField)) {
            $discriminatorValue = $class->discriminatorValue;

            if ($discriminatorValue === null) {
                if (! empty($class->discriminatorMap)) {
                    throw MappingException::unlistedClassInDiscriminatorMap($class->name);
                }

                $discriminatorValue = $class->name;
            }

            $embeddedDocumentValue[$class->discriminatorField] = $discriminatorValue;
        }

        // Ensure empty embedded documents are stored as BSON objects
        if (empty($embeddedDocumentValue)) {
            return (object) $embeddedDocumentValue;
        }

        /* @todo Consider always casting the return value to an object, or
         * building $embeddedDocumentValue as an object instead of an array, to
         * handle the edge case where all database field names are sequential,
         * numeric keys.
         */
        return $embeddedDocumentValue;
    }

    /**
     * Returns the embedded document or reference representation to be stored.
     *
     * @param array  $mapping
     * @param object $document
     * @param bool   $includeNestedCollections
     *
     * @return array|object|null
     *
     * @throws InvalidArgumentException If the mapping is neither embedded nor reference.
     */
    public function prepareAssociatedDocumentValue(array $mapping, $document, $includeNestedCollections = false)
    {
        if (isset($mapping['embedded'])) {
            return $this->prepareEmbeddedDocumentValue($mapping, $document, $includeNestedCollections);
        }

        if (isset($mapping['reference'])) {
            return $this->prepareReferencedDocumentValue($mapping, $document);
        }

        throw new InvalidArgumentException('Mapping is neither embedded nor reference.');
    }

    /**
     * Returns the collection representation to be stored and unschedules it afterwards.
     *
     * @param bool $includeNestedCollections
     *
     * @return array
     */
    public function prepareAssociatedCollectionValue(PersistentCollectionInterface $coll, $includeNestedCollections = false)
    {
        $mapping  = $coll->getMapping();
        $pb       = $this;
        $callback = isset($mapping['embedded'])
            ? static function ($v) use ($pb, $mapping, $includeNestedCollections) {
                return $pb->prepareEmbeddedDocumentValue($mapping, $v, $includeNestedCollections);
            }
            : static function ($v) use ($pb, $mapping) {
                return $pb->prepareReferencedDocumentValue($mapping, $v);
            };

        $setData = $coll->map($callback)->toArray();
        if (CollectionHelper::isList($mapping['strategy'])) {
            $setData = array_values($setData);
        }

        $this->uow->unscheduleCollectionDeletion($coll);
        $this->uow->unscheduleCollectionUpdate($coll);

        return $setData;
    }
}<|MERGE_RESOLUTION|>--- conflicted
+++ resolved
@@ -181,11 +181,7 @@
                 }
 
             // @ReferenceMany, @EmbedMany
-<<<<<<< HEAD
-            } elseif (isset($mapping['association']) && $mapping['type'] === ClassMetadata::MANY && $new) {
-=======
-            } elseif (isset($mapping['association']) && $mapping['type'] === 'many') {
->>>>>>> 85d2b9f9
+            } elseif (isset($mapping['association']) && $mapping['type'] === ClassMetadata::MANY) {
                 if (CollectionHelper::isAtomic($mapping['strategy']) && $this->uow->isCollectionScheduledForUpdate($new)) {
                     $updateData['$set'][$mapping['name']] = $this->prepareAssociatedCollectionValue($new, true);
                 } elseif (CollectionHelper::isAtomic($mapping['strategy']) && $this->uow->isCollectionScheduledForDeletion($new)) {
