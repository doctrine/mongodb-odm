--- conflicted
+++ resolved
@@ -68,11 +68,14 @@
         foreach ($class->fieldMappings as $mapping) {
             $new = $changeset[$mapping['fieldName']][1] ?? null;
 
+            if ($new === null && $mapping['nullable']) {
+                $insertData[$mapping['name']] = null;
+            }
+
+            /* Nothing more to do for null values, since we're either storing
+             * them (if nullable was true) or not.
+             */
             if ($new === null) {
-                if ($mapping['nullable']) {
-                    $insertData[$mapping['name']] = null;
-                }
-
                 continue;
             }
 
@@ -140,35 +143,33 @@
 
             [$old, $new] = $change;
 
-            if ($new === null) {
-                if ($mapping['nullable'] === true) {
-                    $updateData['$set'][$mapping['name']] = null;
-                } else {
-                    $updateData['$unset'][$mapping['name']] = true;
-                }
-
-                continue;
-            }
-
             // Scalar fields
             if (! isset($mapping['association'])) {
-                if (isset($mapping['strategy']) && $mapping['strategy'] === ClassMetadata::STORAGE_STRATEGY_INCREMENT) {
-                    $operator = '$inc';
-                    $type     = Type::getType($mapping['type']);
-                    assert($type instanceof Incrementable);
-                    $value = $type->convertToDatabaseValue($type->diff($old, $new));
+                if ($new === null && $mapping['nullable'] !== true) {
+                    $updateData['$unset'][$mapping['name']] = true;
                 } else {
-                    $operator = '$set';
-                    $value    = Type::getType($mapping['type'])->convertToDatabaseValue($new);
-                }
-
-                $updateData[$operator][$mapping['name']] = $value;
+                    if ($new !== null && isset($mapping['strategy']) && $mapping['strategy'] === ClassMetadata::STORAGE_STRATEGY_INCREMENT) {
+                        $operator = '$inc';
+                        $type     = Type::getType($mapping['type']);
+                        assert($type instanceof Incrementable);
+                        $value = $type->convertToDatabaseValue($type->diff($old, $new));
+                    } else {
+                        $operator = '$set';
+                        $value    = $new === null ? null : Type::getType($mapping['type'])->convertToDatabaseValue($new);
+                    }
+
+                    $updateData[$operator][$mapping['name']] = $value;
+                }
 
             // @EmbedOne
             } elseif (isset($mapping['association']) && $mapping['association'] === ClassMetadata::EMBED_ONE) {
                 // If we have a new embedded document then lets set the whole thing
-                if ($this->uow->isScheduledForInsert($new)) {
+                if ($new && $this->uow->isScheduledForInsert($new)) {
                     $updateData['$set'][$mapping['name']] = $this->prepareEmbeddedDocumentValue($mapping, $new);
+
+                // If we don't have a new value then lets unset the embedded document
+                } elseif (! $new) {
+                    $updateData['$unset'][$mapping['name']] = true;
 
                 // Update existing embedded document
                 } else {
@@ -181,11 +182,7 @@
                 }
 
             // @ReferenceMany, @EmbedMany
-<<<<<<< HEAD
-            } elseif (isset($mapping['association']) && $mapping['type'] === 'many') {
-=======
             } elseif (isset($mapping['association']) && $mapping['type'] === ClassMetadata::MANY && $new) {
->>>>>>> bc740ff9
                 if (CollectionHelper::isAtomic($mapping['strategy']) && $this->uow->isCollectionScheduledForUpdate($new)) {
                     $updateData['$set'][$mapping['name']] = $this->prepareAssociatedCollectionValue($new, true);
                 } elseif (CollectionHelper::isAtomic($mapping['strategy']) && $this->uow->isCollectionScheduledForDeletion($new)) {
@@ -211,7 +208,11 @@
 
             // @ReferenceOne
             } elseif (isset($mapping['association']) && $mapping['association'] === ClassMetadata::REFERENCE_ONE) {
-                $updateData['$set'][$mapping['name']] = $this->prepareReferencedDocumentValue($mapping, $new);
+                if (isset($new) || $mapping['nullable'] === true) {
+                    $updateData['$set'][$mapping['name']] = $new === null ? null : $this->prepareReferencedDocumentValue($mapping, $new);
+                } else {
+                    $updateData['$unset'][$mapping['name']] = true;
+                }
             }
         }
 
@@ -249,36 +250,31 @@
 
             [$old, $new] = $change;
 
-            // Fields with a null value should only be written for inserts
-            if ($new === null) {
-                if ($mapping['nullable'] === true) {
-                    $updateData['$setOnInsert'][$mapping['name']] = null;
-                }
-
-                continue;
-            }
-
             // Scalar fields
             if (! isset($mapping['association'])) {
-                if (empty($mapping['id']) && isset($mapping['strategy']) && $mapping['strategy'] === ClassMetadata::STORAGE_STRATEGY_INCREMENT) {
-                    $operator = '$inc';
-                    $type     = Type::getType($mapping['type']);
-                    assert($type instanceof Incrementable);
-                    $value = $type->convertToDatabaseValue($type->diff($old, $new));
-                } else {
-                    $operator = '$set';
-                    $value    = Type::getType($mapping['type'])->convertToDatabaseValue($new);
-                }
-
-                $updateData[$operator][$mapping['name']] = $value;
+                if ($new !== null) {
+                    if (empty($mapping['id']) && isset($mapping['strategy']) && $mapping['strategy'] === ClassMetadata::STORAGE_STRATEGY_INCREMENT) {
+                        $operator = '$inc';
+                        $type     = Type::getType($mapping['type']);
+                        assert($type instanceof Incrementable);
+                        $value = $type->convertToDatabaseValue($type->diff($old, $new));
+                    } else {
+                        $operator = '$set';
+                        $value    = Type::getType($mapping['type'])->convertToDatabaseValue($new);
+                    }
+
+                    $updateData[$operator][$mapping['name']] = $value;
+                } elseif ($mapping['nullable'] === true) {
+                    $updateData['$setOnInsert'][$mapping['name']] = null;
+                }
 
             // @EmbedOne
             } elseif (isset($mapping['association']) && $mapping['association'] === ClassMetadata::EMBED_ONE) {
                 // If we don't have a new value then do nothing on upsert
                 // If we have a new embedded document then lets set the whole thing
-                if ($this->uow->isScheduledForInsert($new)) {
+                if ($new && $this->uow->isScheduledForInsert($new)) {
                     $updateData['$set'][$mapping['name']] = $this->prepareEmbeddedDocumentValue($mapping, $new);
-                } else {
+                } elseif ($new) {
                     // Update existing embedded document
                     $update = $this->prepareUpsertData($new);
                     foreach ($update as $cmd => $values) {
@@ -290,7 +286,9 @@
 
             // @ReferenceOne
             } elseif (isset($mapping['association']) && $mapping['association'] === ClassMetadata::REFERENCE_ONE) {
-                $updateData['$set'][$mapping['name']] = $this->prepareReferencedDocumentValue($mapping, $new);
+                if (isset($new) || $mapping['nullable'] === true) {
+                    $updateData['$set'][$mapping['name']] = $new === null ? null : $this->prepareReferencedDocumentValue($mapping, $new);
+                }
 
             // @ReferenceMany, @EmbedMany
             } elseif (
