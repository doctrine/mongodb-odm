--- conflicted
+++ resolved
@@ -6,22 +6,18 @@
 
 use Doctrine\ODM\MongoDB\MongoDBException;
 use Throwable;
+use const E_USER_DEPRECATED;
+use function sprintf;
+use function trigger_error;
 
 /**
  * MongoDB ODM Hydrator Exception
-<<<<<<< HEAD
+ *
+ * @final
  */
 class HydratorException extends MongoDBException
 {
-    public static function hydratorDirectoryNotWritable() : self
-=======
- *
- * @final
- * @since  1.0
- */
-class HydratorException extends MongoDBException
-{
-    public function __construct($message = "", $code = 0, Throwable $previous = null)
+    public function __construct($message = '', $code = 0, ?Throwable $previous = null)
     {
         if (self::class !== static::class) {
             @trigger_error(sprintf('The class "%s" extends "%s" which will be final in MongoDB ODM 2.0.', static::class, self::class), E_USER_DEPRECATED);
@@ -29,8 +25,7 @@
         parent::__construct($message, $code, $previous);
     }
 
-    public static function hydratorDirectoryNotWritable()
->>>>>>> b03d6933
+    public static function hydratorDirectoryNotWritable() : self
     {
         return new self('Your hydrator directory must be writable.');
     }
