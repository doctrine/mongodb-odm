<?php

declare(strict_types=1);

namespace Doctrine\ODM\MongoDB\Hydrator;

use Doctrine\Common\EventManager;
use Doctrine\ODM\MongoDB\Configuration;
use Doctrine\ODM\MongoDB\DocumentManager;
use Doctrine\ODM\MongoDB\Event\LifecycleEventArgs;
use Doctrine\ODM\MongoDB\Event\PreLoadEventArgs;
use Doctrine\ODM\MongoDB\Events;
use Doctrine\ODM\MongoDB\Mapping\ClassMetadata;
use Doctrine\ODM\MongoDB\Types\Type;
use Doctrine\ODM\MongoDB\UnitOfWork;
use ProxyManager\Proxy\GhostObjectInterface;
use const DIRECTORY_SEPARATOR;
use function array_key_exists;
use function chmod;
use function class_exists;
use function dirname;
use function file_exists;
use function file_put_contents;
use function get_class;
use function is_dir;
use function is_writable;
use function mkdir;
use function rename;
use function rtrim;
use function sprintf;
use function str_replace;
use function substr;
use function uniqid;

/**
 * The HydratorFactory class is responsible for instantiating a correct hydrator
 * type based on document's ClassMetadata
<<<<<<< HEAD
=======
 *
 * @final
 * @since       1.0
>>>>>>> b03d6933
 */
class HydratorFactory
{
    /**
     * The DocumentManager this factory is bound to.
     *
     * @var DocumentManager
     */
    private $dm;

    /**
     * The UnitOfWork used to coordinate object-level transactions.
     *
     * @var UnitOfWork
     */
    private $unitOfWork;

    /**
     * The EventManager associated with this Hydrator
     *
     * @var EventManager
     */
    private $evm;

    /**
     * Which algorithm to use to automatically (re)generate hydrator classes.
     *
     * @var int
     */
    private $autoGenerate;

    /**
     * The namespace that contains all hydrator classes.
     *
     * @var string|null
     */
    private $hydratorNamespace;

    /**
     * The directory that contains all hydrator classes.
     *
     * @var string
     */
    private $hydratorDir;

    /**
     * Array of instantiated document hydrators.
     *
     * @var array
     */
    private $hydrators = [];

    /**
     * @throws HydratorException
     */
    public function __construct(DocumentManager $dm, EventManager $evm, ?string $hydratorDir, ?string $hydratorNs, int $autoGenerate)
    {
<<<<<<< HEAD
        if (! $hydratorDir) {
=======
        if (self::class !== static::class) {
            @trigger_error(sprintf('The class "%s" extends "%s" which will be final in MongoDB ODM 2.0.', static::class, self::class), E_USER_DEPRECATED);
        }
        if ( ! $hydratorDir) {
>>>>>>> b03d6933
            throw HydratorException::hydratorDirectoryRequired();
        }
        if (! $hydratorNs) {
            throw HydratorException::hydratorNamespaceRequired();
        }
        $this->dm                = $dm;
        $this->evm               = $evm;
        $this->hydratorDir       = $hydratorDir;
        $this->hydratorNamespace = $hydratorNs;
        $this->autoGenerate      = $autoGenerate;
    }

    /**
     * Sets the UnitOfWork instance.
     *
     * @internal
     */
    public function setUnitOfWork(UnitOfWork $uow) : void
    {
        $this->unitOfWork = $uow;
    }

    /**
     * Gets the hydrator object for the given document class.
     */
    public function getHydratorFor(string $className) : HydratorInterface
    {
        if (isset($this->hydrators[$className])) {
            return $this->hydrators[$className];
        }
        $hydratorClassName = str_replace('\\', '', $className) . 'Hydrator';
        $fqn               = $this->hydratorNamespace . '\\' . $hydratorClassName;
        $class             = $this->dm->getClassMetadata($className);

        if (! class_exists($fqn, false)) {
            $fileName = $this->hydratorDir . DIRECTORY_SEPARATOR . $hydratorClassName . '.php';
            switch ($this->autoGenerate) {
                case Configuration::AUTOGENERATE_NEVER:
                    require $fileName;
                    break;

                case Configuration::AUTOGENERATE_ALWAYS:
                    $this->generateHydratorClass($class, $hydratorClassName, $fileName);
                    require $fileName;
                    break;

                case Configuration::AUTOGENERATE_FILE_NOT_EXISTS:
                    if (! file_exists($fileName)) {
                        $this->generateHydratorClass($class, $hydratorClassName, $fileName);
                    }
                    require $fileName;
                    break;

                case Configuration::AUTOGENERATE_EVAL:
                    $this->generateHydratorClass($class, $hydratorClassName, null);
                    break;
            }
        }
        $this->hydrators[$className] = new $fqn($this->dm, $this->unitOfWork, $class);
        return $this->hydrators[$className];
    }

    /**
     * Generates hydrator classes for all given classes.
     *
     * @param array  $classes The classes (ClassMetadata instances) for which to generate hydrators.
     * @param string $toDir   The target directory of the hydrator classes. If not specified, the
     *                        directory configured on the Configuration of the DocumentManager used
     *                        by this factory is used.
     */
    public function generateHydratorClasses(array $classes, ?string $toDir = null) : void
    {
        $hydratorDir = $toDir ?: $this->hydratorDir;
        $hydratorDir = rtrim($hydratorDir, DIRECTORY_SEPARATOR) . DIRECTORY_SEPARATOR;
        foreach ($classes as $class) {
            $hydratorClassName = str_replace('\\', '', $class->name) . 'Hydrator';
            $hydratorFileName  = $hydratorDir . $hydratorClassName . '.php';
            $this->generateHydratorClass($class, $hydratorClassName, $hydratorFileName);
        }
    }

    private function generateHydratorClass(ClassMetadata $class, string $hydratorClassName, ?string $fileName) : void
    {
        $code = '';

        foreach ($class->fieldMappings as $fieldName => $mapping) {
            if (isset($mapping['alsoLoadFields'])) {
                foreach ($mapping['alsoLoadFields'] as $name) {
                    $code .= sprintf(
                        <<<EOF

        /** @AlsoLoad("$name") */
        if (!array_key_exists('%1\$s', \$data) && array_key_exists('$name', \$data)) {
            \$data['%1\$s'] = \$data['$name'];
        }

EOF
                        ,
                        $mapping['name']
                    );
                }
            }

            if ($mapping['type'] === 'date') {
                $code .= sprintf(
                    <<<EOF

        /** @Field(type="date") */
        if (isset(\$data['%1\$s'])) {
            \$value = \$data['%1\$s'];
            %3\$s
            \$this->class->reflFields['%2\$s']->setValue(\$document, clone \$return);
            \$hydratedData['%2\$s'] = \$return;
        }

EOF
                    ,
                    $mapping['name'],
                    $mapping['fieldName'],
                    Type::getType($mapping['type'])->closureToPHP()
                );
            } elseif (! isset($mapping['association'])) {
                $code .= sprintf(
                    <<<EOF

        /** @Field(type="{$mapping['type']}") */
        if (isset(\$data['%1\$s']) || (! empty(\$this->class->fieldMappings['%2\$s']['nullable']) && array_key_exists('%1\$s', \$data))) {
            \$value = \$data['%1\$s'];
            if (\$value !== null) {
                \$typeIdentifier = \$this->class->fieldMappings['%2\$s']['type'];
                %3\$s
            } else {
                \$return = null;
            }
            \$this->class->reflFields['%2\$s']->setValue(\$document, \$return);
            \$hydratedData['%2\$s'] = \$return;
        }

EOF
                    ,
                    $mapping['name'],
                    $mapping['fieldName'],
                    Type::getType($mapping['type'])->closureToPHP()
                );
            } elseif ($mapping['association'] === ClassMetadata::REFERENCE_ONE && $mapping['isOwningSide']) {
                $code .= sprintf(
                    <<<EOF

        /** @ReferenceOne */
        if (isset(\$data['%1\$s'])) {
            \$reference = \$data['%1\$s'];
            \$className = \$this->unitOfWork->getClassNameForAssociation(\$this->class->fieldMappings['%2\$s'], \$reference);
            \$identifier = ClassMetadata::getReferenceId(\$reference, \$this->class->fieldMappings['%2\$s']['storeAs']);
            \$targetMetadata = \$this->dm->getClassMetadata(\$className);
            \$id = \$targetMetadata->getPHPIdentifierValue(\$identifier);
            \$return = \$this->dm->getReference(\$className, \$id);
            \$this->class->reflFields['%2\$s']->setValue(\$document, \$return);
            \$hydratedData['%2\$s'] = \$return;
        }

EOF
                    ,
                    $mapping['name'],
                    $mapping['fieldName']
                );
            } elseif ($mapping['association'] === ClassMetadata::REFERENCE_ONE && $mapping['isInverseSide']) {
                if (isset($mapping['repositoryMethod']) && $mapping['repositoryMethod']) {
                    $code .= sprintf(
                        <<<EOF

        \$className = \$this->class->fieldMappings['%2\$s']['targetDocument'];
        \$return = \$this->dm->getRepository(\$className)->%3\$s(\$document);
        \$this->class->reflFields['%2\$s']->setValue(\$document, \$return);
        \$hydratedData['%2\$s'] = \$return;

EOF
                        ,
                        $mapping['name'],
                        $mapping['fieldName'],
                        $mapping['repositoryMethod']
                    );
                } else {
                    $code .= sprintf(
                        <<<EOF

        \$mapping = \$this->class->fieldMappings['%2\$s'];
        \$className = \$mapping['targetDocument'];
        \$targetClass = \$this->dm->getClassMetadata(\$mapping['targetDocument']);
        \$mappedByMapping = \$targetClass->fieldMappings[\$mapping['mappedBy']];
        \$mappedByFieldName = ClassMetadata::getReferenceFieldName(\$mappedByMapping['storeAs'], \$mapping['mappedBy']);
        \$criteria = array_merge(
            array(\$mappedByFieldName => \$data['_id']),
            isset(\$this->class->fieldMappings['%2\$s']['criteria']) ? \$this->class->fieldMappings['%2\$s']['criteria'] : array()
        );
        \$sort = isset(\$this->class->fieldMappings['%2\$s']['sort']) ? \$this->class->fieldMappings['%2\$s']['sort'] : array();
        \$return = \$this->unitOfWork->getDocumentPersister(\$className)->load(\$criteria, null, array(), 0, \$sort);
        \$this->class->reflFields['%2\$s']->setValue(\$document, \$return);
        \$hydratedData['%2\$s'] = \$return;

EOF
                        ,
                        $mapping['name'],
                        $mapping['fieldName']
                    );
                }
            } elseif ($mapping['association'] === ClassMetadata::REFERENCE_MANY || $mapping['association'] === ClassMetadata::EMBED_MANY) {
                $code .= sprintf(
                    <<<EOF

        /** @Many */
        \$mongoData = isset(\$data['%1\$s']) ? \$data['%1\$s'] : null;
        \$return = \$this->dm->getConfiguration()->getPersistentCollectionFactory()->create(\$this->dm, \$this->class->fieldMappings['%2\$s']);
        \$return->setHints(\$hints);
        \$return->setOwner(\$document, \$this->class->fieldMappings['%2\$s']);
        \$return->setInitialized(false);
        if (\$mongoData) {
            \$return->setMongoData(\$mongoData);
        }
        \$this->class->reflFields['%2\$s']->setValue(\$document, \$return);
        \$hydratedData['%2\$s'] = \$return;

EOF
                    ,
                    $mapping['name'],
                    $mapping['fieldName']
                );
            } elseif ($mapping['association'] === ClassMetadata::EMBED_ONE) {
                $code .= sprintf(
                    <<<EOF

        /** @EmbedOne */
        if (isset(\$data['%1\$s'])) {
            \$embeddedDocument = \$data['%1\$s'];
            \$className = \$this->unitOfWork->getClassNameForAssociation(\$this->class->fieldMappings['%2\$s'], \$embeddedDocument);
            \$embeddedMetadata = \$this->dm->getClassMetadata(\$className);
            \$return = \$embeddedMetadata->newInstance();

            \$this->unitOfWork->setParentAssociation(\$return, \$this->class->fieldMappings['%2\$s'], \$document, '%1\$s');

            \$embeddedData = \$this->dm->getHydratorFactory()->hydrate(\$return, \$embeddedDocument, \$hints);
            \$embeddedId = \$embeddedMetadata->identifier && isset(\$embeddedData[\$embeddedMetadata->identifier]) ? \$embeddedData[\$embeddedMetadata->identifier] : null;

            if (empty(\$hints[Query::HINT_READ_ONLY])) {
                \$this->unitOfWork->registerManaged(\$return, \$embeddedId, \$embeddedData);
            }

            \$this->class->reflFields['%2\$s']->setValue(\$document, \$return);
            \$hydratedData['%2\$s'] = \$return;
        }

EOF
                    ,
                    $mapping['name'],
                    $mapping['fieldName']
                );
            }
        }

        $namespace = $this->hydratorNamespace;
        $code      = sprintf(
            <<<EOF
<?php

namespace $namespace;

use Doctrine\ODM\MongoDB\DocumentManager;
use Doctrine\ODM\MongoDB\Hydrator\HydratorInterface;
use Doctrine\ODM\MongoDB\Query\Query;
use Doctrine\ODM\MongoDB\UnitOfWork;
use Doctrine\ODM\MongoDB\Mapping\ClassMetadata;

/**
 * THIS CLASS WAS GENERATED BY THE DOCTRINE ODM. DO NOT EDIT THIS FILE.
 */
class $hydratorClassName implements HydratorInterface
{
    private \$dm;
    private \$unitOfWork;
    private \$class;

    public function __construct(DocumentManager \$dm, UnitOfWork \$uow, ClassMetadata \$class)
    {
        \$this->dm = \$dm;
        \$this->unitOfWork = \$uow;
        \$this->class = \$class;
    }

    public function hydrate(object \$document, array \$data, array \$hints = array()): array
    {
        \$hydratedData = array();
%s        return \$hydratedData;
    }
}
EOF
            ,
            $code
        );

        if ($fileName === null) {
            if (! class_exists($namespace . '\\' . $hydratorClassName)) {
                eval(substr($code, 5));
            }

            return;
        }

        $parentDirectory = dirname($fileName);

        if (! is_dir($parentDirectory) && (@mkdir($parentDirectory, 0775, true) === false)) {
            throw HydratorException::hydratorDirectoryNotWritable();
        }

        if (! is_writable($parentDirectory)) {
            throw HydratorException::hydratorDirectoryNotWritable();
        }

        $tmpFileName = $fileName . '.' . uniqid('', true);
        file_put_contents($tmpFileName, $code);
        rename($tmpFileName, $fileName);
        chmod($fileName, 0664);
    }

    /**
     * Hydrate array of MongoDB document data into the given document object.
     *
     * @param array $hints Any hints to account for during reconstitution/lookup of the document.
     */
    public function hydrate(object $document, array $data, array $hints = []) : array
    {
        $metadata = $this->dm->getClassMetadata(get_class($document));
        // Invoke preLoad lifecycle events and listeners
        if (! empty($metadata->lifecycleCallbacks[Events::preLoad])) {
            $args = [new PreLoadEventArgs($document, $this->dm, $data)];
            $metadata->invokeLifecycleCallbacks(Events::preLoad, $document, $args);
        }
        if ($this->evm->hasListeners(Events::preLoad)) {
            $this->evm->dispatchEvent(Events::preLoad, new PreLoadEventArgs($document, $this->dm, $data));
        }

        // alsoLoadMethods may transform the document before hydration
        if (! empty($metadata->alsoLoadMethods)) {
            foreach ($metadata->alsoLoadMethods as $method => $fieldNames) {
                foreach ($fieldNames as $fieldName) {
                    // Invoke the method only once for the first field we find
                    if (array_key_exists($fieldName, $data)) {
                        $document->$method($data[$fieldName]);
                        continue 2;
                    }
                }
            }
        }

        if ($document instanceof GhostObjectInterface) {
            $document->setProxyInitializer(null);
        }

        $data = $this->getHydratorFor($metadata->name)->hydrate($document, $data, $hints);

        // Invoke the postLoad lifecycle callbacks and listeners
        if (! empty($metadata->lifecycleCallbacks[Events::postLoad])) {
            $metadata->invokeLifecycleCallbacks(Events::postLoad, $document, [new LifecycleEventArgs($document, $this->dm)]);
        }
        if ($this->evm->hasListeners(Events::postLoad)) {
            $this->evm->dispatchEvent(Events::postLoad, new LifecycleEventArgs($document, $this->dm));
        }

        return $data;
    }
}<|MERGE_RESOLUTION|>--- conflicted
+++ resolved
@@ -15,6 +15,7 @@
 use Doctrine\ODM\MongoDB\UnitOfWork;
 use ProxyManager\Proxy\GhostObjectInterface;
 use const DIRECTORY_SEPARATOR;
+use const E_USER_DEPRECATED;
 use function array_key_exists;
 use function chmod;
 use function class_exists;
@@ -30,17 +31,14 @@
 use function sprintf;
 use function str_replace;
 use function substr;
+use function trigger_error;
 use function uniqid;
 
 /**
  * The HydratorFactory class is responsible for instantiating a correct hydrator
  * type based on document's ClassMetadata
-<<<<<<< HEAD
-=======
  *
  * @final
- * @since       1.0
->>>>>>> b03d6933
  */
 class HydratorFactory
 {
@@ -98,14 +96,10 @@
      */
     public function __construct(DocumentManager $dm, EventManager $evm, ?string $hydratorDir, ?string $hydratorNs, int $autoGenerate)
     {
-<<<<<<< HEAD
-        if (! $hydratorDir) {
-=======
         if (self::class !== static::class) {
             @trigger_error(sprintf('The class "%s" extends "%s" which will be final in MongoDB ODM 2.0.', static::class, self::class), E_USER_DEPRECATED);
         }
-        if ( ! $hydratorDir) {
->>>>>>> b03d6933
+        if (! $hydratorDir) {
             throw HydratorException::hydratorDirectoryRequired();
         }
         if (! $hydratorNs) {
