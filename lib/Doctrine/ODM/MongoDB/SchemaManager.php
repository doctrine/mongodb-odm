<?php

declare(strict_types=1);

namespace Doctrine\ODM\MongoDB;

use Doctrine\ODM\MongoDB\Mapping\ClassMetadata;
use Doctrine\ODM\MongoDB\Mapping\ClassMetadataFactoryInterface;
use Doctrine\ODM\MongoDB\Repository\ViewRepository;
use InvalidArgumentException;
use MongoDB\Driver\Exception\RuntimeException;
use MongoDB\Driver\Exception\ServerException;
use MongoDB\Driver\WriteConcern;
use MongoDB\Model\IndexInfo;

use function array_diff_key;
use function array_filter;
use function array_keys;
use function array_merge;
use function array_search;
use function array_unique;
use function array_values;
use function assert;
use function count;
use function in_array;
use function is_array;
use function is_string;
use function iterator_count;
use function iterator_to_array;
use function ksort;
use function sprintf;

/**
 * @psalm-import-type IndexMapping from ClassMetadata
 * @psalm-import-type IndexOptions from ClassMetadata
 */
final class SchemaManager
{
    private const GRIDFS_FILE_COLLECTION_INDEX = ['files_id' => 1, 'n' => 1];

    private const GRIDFS_CHUNKS_COLLECTION_INDEX = ['filename' => 1, 'uploadDate' => 1];

    private const CODE_SHARDING_ALREADY_INITIALIZED = 23;

    private const ALLOWED_MISSING_INDEX_OPTIONS = [
        'background',
        'partialFilterExpression',
        'sparse',
        'unique',
        'weights',
        'default_language',
        'language_override',
        'textIndexVersion',
        'name',
    ];

<<<<<<< HEAD
    protected DocumentManager $dm;

    protected ClassMetadataFactoryInterface $metadataFactory;

    public function __construct(DocumentManager $dm, ClassMetadataFactoryInterface $cmf)
=======
    public function __construct(protected DocumentManager $dm, protected ClassMetadataFactory $metadataFactory)
>>>>>>> 9b7ed61f
    {
    }

    /**
     * Ensure indexes are created for all documents that can be loaded with the
     * metadata factory.
     */
    public function ensureIndexes(?int $maxTimeMs = null, ?WriteConcern $writeConcern = null, bool $background = false): void
    {
        foreach ($this->metadataFactory->getAllMetadata() as $class) {
            if ($class->isMappedSuperclass || $class->isEmbeddedDocument || $class->isQueryResultDocument || $class->isView()) {
                continue;
            }

            $this->ensureDocumentIndexes($class->name, $maxTimeMs, $writeConcern, $background);
        }
    }

    /**
     * Ensure indexes exist for all mapped document classes.
     *
     * Indexes that exist in MongoDB but not the document metadata will be
     * deleted.
     */
    public function updateIndexes(?int $maxTimeMs = null, ?WriteConcern $writeConcern = null): void
    {
        foreach ($this->metadataFactory->getAllMetadata() as $class) {
            if ($class->isMappedSuperclass || $class->isEmbeddedDocument || $class->isQueryResultDocument || $class->isView()) {
                continue;
            }

            $this->updateDocumentIndexes($class->name, $maxTimeMs, $writeConcern);
        }
    }

    /**
     * Ensure indexes exist for the mapped document class.
     *
     * Indexes that exist in MongoDB but not the document metadata will be
     * deleted.
     *
     * @psalm-param class-string $documentName
     *
     * @throws InvalidArgumentException
     */
    public function updateDocumentIndexes(string $documentName, ?int $maxTimeMs = null, ?WriteConcern $writeConcern = null): void
    {
        $class = $this->dm->getClassMetadata($documentName);

        if ($class->isMappedSuperclass || $class->isEmbeddedDocument || $class->isQueryResultDocument || $class->isView()) {
            throw new InvalidArgumentException('Cannot update document indexes for mapped super classes, embedded documents or aggregation result documents.');
        }

        $documentIndexes = $this->getDocumentIndexes($documentName);
        $collection      = $this->dm->getDocumentCollection($documentName);
        $mongoIndexes    = iterator_to_array($collection->listIndexes());

        /* Determine which Mongo indexes should be deleted. Exclude the ID index
         * and those that are equivalent to any in the class metadata.
         */
        $self         = $this;
        $mongoIndexes = array_filter($mongoIndexes, static function (IndexInfo $mongoIndex) use ($documentIndexes, $self) {
            if ($mongoIndex['name'] === '_id_') {
                return false;
            }

            foreach ($documentIndexes as $documentIndex) {
                if ($self->isMongoIndexEquivalentToDocumentIndex($mongoIndex, $documentIndex)) {
                    return false;
                }
            }

            return true;
        });

        // Delete indexes that do not exist in class metadata
        foreach ($mongoIndexes as $mongoIndex) {
            if (! isset($mongoIndex['name'])) {
                continue;
            }

            $collection->dropIndex($mongoIndex['name'], $this->getWriteOptions($maxTimeMs, $writeConcern));
        }

        $this->ensureDocumentIndexes($documentName, $maxTimeMs, $writeConcern);
    }

    /**
     * @psalm-param class-string $documentName
     *
     * @psalm-return IndexMapping[]
     */
    public function getDocumentIndexes(string $documentName): array
    {
        $visited = [];

        return $this->doGetDocumentIndexes($documentName, $visited);
    }

    /**
     * @psalm-param class-string $documentName
     * @psalm-param array<class-string, bool> $visited
     *
     * @psalm-return IndexMapping[]
     */
    private function doGetDocumentIndexes(string $documentName, array &$visited): array
    {
        if (isset($visited[$documentName])) {
            return [];
        }

        $visited[$documentName] = true;

        $class                   = $this->dm->getClassMetadata($documentName);
        $indexes                 = $this->prepareIndexes($class);
        $embeddedDocumentIndexes = [];

        // Add indexes from embedded & referenced documents
        foreach ($class->fieldMappings as $fieldMapping) {
            if (isset($fieldMapping['embedded'])) {
                if (isset($fieldMapping['targetDocument'])) {
                    $possibleEmbeds = [$fieldMapping['targetDocument']];
                } elseif (isset($fieldMapping['discriminatorMap'])) {
                    $possibleEmbeds = array_unique($fieldMapping['discriminatorMap']);
                } else {
                    continue;
                }

                foreach ($possibleEmbeds as $embed) {
                    if (isset($embeddedDocumentIndexes[$embed])) {
                        $embeddedIndexes = $embeddedDocumentIndexes[$embed];
                    } else {
                        $embeddedIndexes                 = $this->doGetDocumentIndexes($embed, $visited);
                        $embeddedDocumentIndexes[$embed] = $embeddedIndexes;
                    }

                    foreach ($embeddedIndexes as $embeddedIndex) {
                        foreach ($embeddedIndex['keys'] as $key => $value) {
                            $embeddedIndex['keys'][$fieldMapping['name'] . '.' . $key] = $value;
                            unset($embeddedIndex['keys'][$key]);
                        }

                        if (isset($embeddedIndex['options']['name'])) {
                            $embeddedIndex['options']['name'] = sprintf('%s_%s', $fieldMapping['name'], $embeddedIndex['options']['name']);
                        }

                        $indexes[] = $embeddedIndex;
                    }
                }
            } elseif (isset($fieldMapping['reference']) && isset($fieldMapping['targetDocument'])) {
                foreach ($indexes as $idx => $index) {
                    $newKeys = [];
                    foreach ($index['keys'] as $key => $v) {
                        if ($key === $fieldMapping['name']) {
                            $key = ClassMetadata::getReferenceFieldName($fieldMapping['storeAs'], $key);
                        }

                        $newKeys[$key] = $v;
                    }

                    $indexes[$idx]['keys'] = $newKeys;
                }
            }
        }

        return $indexes;
    }

    /**
     * @param ClassMetadata<object> $class
     *
     * @psalm-return IndexMapping[]
     */
    private function prepareIndexes(ClassMetadata $class): array
    {
        $persister  = $this->dm->getUnitOfWork()->getDocumentPersister($class->name);
        $indexes    = $class->getIndexes();
        $newIndexes = [];

        foreach ($indexes as $index) {
            $newIndex = [
                'keys' => [],
                'options' => $index['options'],
            ];

            foreach ($index['keys'] as $key => $value) {
                $key = $persister->prepareFieldName($key);
                if ($class->hasField($key)) {
                    $mapping                            = $class->getFieldMapping($key);
                    $newIndex['keys'][$mapping['name']] = $value;
                } else {
                    $newIndex['keys'][$key] = $value;
                }
            }

            $newIndexes[] = $newIndex;
        }

        return $newIndexes;
    }

    /**
     * Ensure the given document's indexes are created.
     *
     * @psalm-param class-string $documentName
     *
     * @throws InvalidArgumentException
     */
    public function ensureDocumentIndexes(string $documentName, ?int $maxTimeMs = null, ?WriteConcern $writeConcern = null, bool $background = false): void
    {
        $class = $this->dm->getClassMetadata($documentName);
        if ($class->isMappedSuperclass || $class->isEmbeddedDocument || $class->isQueryResultDocument || $class->isView()) {
            throw new InvalidArgumentException('Cannot create document indexes for mapped super classes, embedded documents or query result documents.');
        }

        if ($class->isFile) {
            $this->ensureGridFSIndexes($class, $maxTimeMs, $writeConcern, $background);
        }

        $indexes = $this->getDocumentIndexes($documentName);
        if (! $indexes) {
            return;
        }

        $collection = $this->dm->getDocumentCollection($class->name);
        foreach ($indexes as $index) {
            $collection->createIndex($index['keys'], $this->getWriteOptions($maxTimeMs, $writeConcern, $index['options'] + ['background' => $background]));
        }
    }

    /**
     * Delete indexes for all documents that can be loaded with the
     * metadata factory.
     */
    public function deleteIndexes(?int $maxTimeMs = null, ?WriteConcern $writeConcern = null): void
    {
        foreach ($this->metadataFactory->getAllMetadata() as $class) {
            if ($class->isMappedSuperclass || $class->isEmbeddedDocument || $class->isQueryResultDocument || $class->isView()) {
                continue;
            }

            $this->deleteDocumentIndexes($class->name, $maxTimeMs, $writeConcern);
        }
    }

    /**
     * Delete the given document's indexes.
     *
     * @psalm-param class-string $documentName
     *
     * @throws InvalidArgumentException
     */
    public function deleteDocumentIndexes(string $documentName, ?int $maxTimeMs = null, ?WriteConcern $writeConcern = null): void
    {
        $class = $this->dm->getClassMetadata($documentName);
        if ($class->isMappedSuperclass || $class->isEmbeddedDocument || $class->isQueryResultDocument || $class->isView()) {
            throw new InvalidArgumentException('Cannot delete document indexes for mapped super classes, embedded documents or query result documents.');
        }

        $this->dm->getDocumentCollection($documentName)->dropIndexes($this->getWriteOptions($maxTimeMs, $writeConcern));
    }

    /**
     * Ensure collection validators are up to date for all mapped document classes.
     */
    public function updateValidators(?int $maxTimeMs = null, ?WriteConcern $writeConcern = null): void
    {
        foreach ($this->metadataFactory->getAllMetadata() as $class) {
            if ($class->isMappedSuperclass || $class->isEmbeddedDocument || $class->isQueryResultDocument || $class->isView() || $class->isFile) {
                continue;
            }

            $this->updateDocumentValidator($class->name, $maxTimeMs, $writeConcern);
        }
    }

    /**
     * Ensure collection validators are up to date for the mapped document class.
     *
     * @psalm-param class-string $documentName
     */
    public function updateDocumentValidator(string $documentName, ?int $maxTimeMs = null, ?WriteConcern $writeConcern = null): void
    {
        $class = $this->dm->getClassMetadata($documentName);
        if ($class->isMappedSuperclass || $class->isEmbeddedDocument || $class->isQueryResultDocument || $class->isView() || $class->isFile) {
            throw new InvalidArgumentException('Cannot update validators for files, views, mapped super classes, embedded documents or aggregation result documents.');
        }

        $validator = $class->getValidator();
        if ($validator === null || (is_array($validator) && count($validator) === 0)) {
            $validator = (object) [];
        }

        $collection       = $this->dm->getDocumentCollection($class->name);
        $database         = $this->dm->getDocumentDatabase($class->name);
        $collections      = $database->listCollections();
        $collectionExists = false;
        foreach ($collections as $existingCollection) {
            if ($collection->getCollectionName() === $existingCollection->getName()) {
                $collectionExists = true;
                break;
            }
        }

        if (! $collectionExists) {
            $this->createDocumentCollection($documentName, $maxTimeMs, $writeConcern);

            return;
        }

        $database->command(
            [
                'collMod' => $class->collection,
                'validator' => $validator,
                'validationAction' => $class->getValidationAction(),
                'validationLevel' => $class->getValidationLevel(),
            ],
            $this->getWriteOptions($maxTimeMs, $writeConcern),
        );
    }

    /**
     * Create all the mapped document collections in the metadata factory.
     */
    public function createCollections(?int $maxTimeMs = null, ?WriteConcern $writeConcern = null): void
    {
        $singleInheritanceProcessed = [];

        foreach ($this->metadataFactory->getAllMetadata() as $class) {
            if ($class->isMappedSuperclass || $class->isEmbeddedDocument || $class->isQueryResultDocument) {
                continue;
            }

            if ($class->inheritanceType === ClassMetadata::INHERITANCE_TYPE_SINGLE_COLLECTION) {
                if (in_array($class->collection, $singleInheritanceProcessed)) {
                    continue;
                }

                $singleInheritanceProcessed[] = $class->collection;
            }

            $this->createDocumentCollection($class->name, $maxTimeMs, $writeConcern);
        }
    }

    /**
     * Create the document collection for a mapped class.
     *
     * @psalm-param class-string $documentName
     *
     * @throws InvalidArgumentException
     */
    public function createDocumentCollection(string $documentName, ?int $maxTimeMs = null, ?WriteConcern $writeConcern = null): void
    {
        $class = $this->dm->getClassMetadata($documentName);

        if ($class->isMappedSuperclass || $class->isEmbeddedDocument || $class->isQueryResultDocument) {
            throw new InvalidArgumentException('Cannot create document collection for mapped super classes, embedded documents or query result documents.');
        }

        if ($class->isView()) {
            $options = $this->getWriteOptions($maxTimeMs, $writeConcern);

            $rootClass = $class->getRootClass();
            assert(is_string($rootClass));

            $builder    = $this->dm->createAggregationBuilder($rootClass);
            $repository = $this->dm->getRepository($class->name);
            assert($repository instanceof ViewRepository);
            $repository->createViewAggregation($builder);

            $collectionName = $this->dm->getDocumentCollection($rootClass)->getCollectionName();
            $this->dm->getDocumentDatabase($documentName)
                ->command([
                    'create' => $class->collection,
                    'viewOn' => $collectionName,
                    'pipeline' => $builder->getPipeline(),
                ], $options);

            return;
        }

        if ($class->isFile) {
            $options = $this->getWriteOptions($maxTimeMs, $writeConcern);

            $this->dm->getDocumentDatabase($documentName)->createCollection($class->getBucketName() . '.files', $options);
            $this->dm->getDocumentDatabase($documentName)->createCollection($class->getBucketName() . '.chunks', $options);

            return;
        }

        $options = [
            'capped' => $class->getCollectionCapped(),
            'size' => $class->getCollectionSize(),
            'max' => $class->getCollectionMax(),
        ];

        if ($class->getValidator() !== null) {
            $options['validator']        = $class->getValidator();
            $options['validationAction'] = $class->getValidationAction();
            $options['validationLevel']  = $class->getValidationLevel();
        }

        $this->dm->getDocumentDatabase($documentName)->createCollection(
            $class->getCollection(),
            $this->getWriteOptions($maxTimeMs, $writeConcern, $options),
        );
    }

    /**
     * Drop all the mapped document collections in the metadata factory.
     */
    public function dropCollections(?int $maxTimeMs = null, ?WriteConcern $writeConcern = null): void
    {
        foreach ($this->metadataFactory->getAllMetadata() as $class) {
            if ($class->isMappedSuperclass || $class->isEmbeddedDocument || $class->isQueryResultDocument) {
                continue;
            }

            $this->dropDocumentCollection($class->name, $maxTimeMs, $writeConcern);
        }
    }

    /**
     * Drop the document collection for a mapped class.
     *
     * @psalm-param class-string $documentName
     *
     * @throws InvalidArgumentException
     */
    public function dropDocumentCollection(string $documentName, ?int $maxTimeMs = null, ?WriteConcern $writeConcern = null): void
    {
        $class = $this->dm->getClassMetadata($documentName);
        if ($class->isMappedSuperclass || $class->isEmbeddedDocument || $class->isQueryResultDocument) {
            throw new InvalidArgumentException('Cannot delete document indexes for mapped super classes, embedded documents or query result documents.');
        }

        $options = $this->getWriteOptions($maxTimeMs, $writeConcern);

        $this->dm->getDocumentCollection($documentName)->drop($options);

        if (! $class->isFile) {
            return;
        }

        $this->dm->getDocumentBucket($documentName)->getChunksCollection()->drop($options);
    }

    /**
     * Drop all the mapped document databases in the metadata factory.
     */
    public function dropDatabases(?int $maxTimeMs = null, ?WriteConcern $writeConcern = null): void
    {
        foreach ($this->metadataFactory->getAllMetadata() as $class) {
            if ($class->isMappedSuperclass || $class->isEmbeddedDocument || $class->isQueryResultDocument) {
                continue;
            }

            $this->dropDocumentDatabase($class->name, $maxTimeMs, $writeConcern);
        }
    }

    /**
     * Drop the document database for a mapped class.
     *
     * @psalm-param class-string $documentName
     *
     * @throws InvalidArgumentException
     */
    public function dropDocumentDatabase(string $documentName, ?int $maxTimeMs = null, ?WriteConcern $writeConcern = null): void
    {
        $class = $this->dm->getClassMetadata($documentName);
        if ($class->isMappedSuperclass || $class->isEmbeddedDocument || $class->isQueryResultDocument) {
            throw new InvalidArgumentException('Cannot drop document database for mapped super classes, embedded documents or query result documents.');
        }

        $this->dm->getDocumentDatabase($documentName)->drop($this->getWriteOptions($maxTimeMs, $writeConcern));
    }

    /** @psalm-param IndexMapping $documentIndex */
    public function isMongoIndexEquivalentToDocumentIndex(IndexInfo $mongoIndex, array $documentIndex): bool
    {
        return $this->isEquivalentIndexKeys($mongoIndex, $documentIndex) && $this->isEquivalentIndexOptions($mongoIndex, $documentIndex);
    }

    /**
     * Determine if the keys for a MongoDB index can be considered equivalent to
     * those for an index in class metadata.
     *
     * @psalm-param IndexMapping $documentIndex
     */
    private function isEquivalentIndexKeys(IndexInfo $mongoIndex, array $documentIndex): bool
    {
        $mongoIndexKeys    = $mongoIndex['key'];
        $documentIndexKeys = $documentIndex['keys'];

        /* If we are dealing with text indexes, we need to unset internal fields
         * from the MongoDB index and filter out text fields from the document
         * index. This will leave only non-text fields, which we can compare as
         * normal. Any text fields in the document index will be compared later
         * with isEquivalentTextIndexWeights(). */
        if (isset($mongoIndexKeys['_fts']) && $mongoIndexKeys['_fts'] === 'text') {
            unset($mongoIndexKeys['_fts'], $mongoIndexKeys['_ftsx']);

            $documentIndexKeys = array_filter($documentIndexKeys, static fn ($type) => $type !== 'text');
        }

        /* Avoid a strict equality check of the arrays here. The numeric type returned
         * by MongoDB may differ from the document index without implying that the
         * indexes themselves are inequivalent. The strict check of the keys asserts
         * that the order of the keys remained the same. */
        // phpcs:disable SlevomatCodingStandard.Operators.DisallowEqualOperators.DisallowedEqualOperator
        return $this->hasTextIndexesAtSamePosition($mongoIndex, $documentIndex) &&
            array_keys($mongoIndexKeys) === array_keys($documentIndexKeys) &&
            $mongoIndexKeys == $documentIndexKeys;
    }

    /** @psalm-param IndexMapping $documentIndex */
    private function hasTextIndexesAtSamePosition(IndexInfo $mongoIndex, array $documentIndex): bool
    {
        $mongoIndexKeys    = $mongoIndex['key'];
        $documentIndexKeys = $documentIndex['keys'];

        if (! isset($mongoIndexKeys['_fts']) && ! in_array('text', $documentIndexKeys, true)) {
            return true;
        }

        /*
         * We unset _ftsx to avoid the uncertainty whether _fts really comes first and
         * therefore denotes the position of the text index.
         */
        unset($mongoIndexKeys['_ftsx']);

        $mongoIndexTextPosition    = array_search('_fts', array_keys($mongoIndexKeys), true);
        $documentIndexTextPosition = array_search('text', array_values($documentIndexKeys), true);

        return $mongoIndexTextPosition === $documentIndexTextPosition;
    }

    /**
     * Determine if an index returned by MongoCollection::getIndexInfo() can be
     * considered equivalent to an index in class metadata based on options.
     *
     * Indexes are considered different if:
     *
     *   (a) Key/direction pairs differ or are not in the same order
     *   (b) Sparse or unique options differ
     *   (c) Geospatial options differ (bits, max, min)
     *   (d) The partialFilterExpression differs
     *
     * The background option is only relevant to index creation and is not
     * considered.
     *
     * @psalm-param IndexMapping $documentIndex
     */
    private function isEquivalentIndexOptions(IndexInfo $mongoIndex, array $documentIndex): bool
    {
        $mongoIndexOptions = $mongoIndex->__debugInfo();
        unset($mongoIndexOptions['v'], $mongoIndexOptions['ns'], $mongoIndexOptions['key']);

        $documentIndexOptions = $documentIndex['options'];

        if ($this->indexOptionsAreMissing($mongoIndexOptions, $documentIndexOptions)) {
            return false;
        }

        if (empty($mongoIndexOptions['sparse']) xor empty($documentIndexOptions['sparse'])) {
            return false;
        }

        if (empty($mongoIndexOptions['unique']) xor empty($documentIndexOptions['unique'])) {
            return false;
        }

        foreach (['bits', 'max', 'min'] as $option) {
            if (
                isset($mongoIndexOptions[$option], $documentIndexOptions[$option]) &&
                $mongoIndexOptions[$option] !== $documentIndexOptions[$option]
            ) {
                return false;
            }
        }

        if (empty($mongoIndexOptions['partialFilterExpression']) xor empty($documentIndexOptions['partialFilterExpression'])) {
            return false;
        }

        if (
            isset($mongoIndexOptions['partialFilterExpression'], $documentIndexOptions['partialFilterExpression']) &&
            $mongoIndexOptions['partialFilterExpression'] !== $documentIndexOptions['partialFilterExpression']
        ) {
            return false;
        }

        if (isset($mongoIndexOptions['weights']) && ! $this->isEquivalentTextIndexWeights($mongoIndex, $documentIndex)) {
            return false;
        }

        foreach (['default_language', 'language_override', 'textIndexVersion'] as $option) {
            /* Text indexes will always report defaults for these options, so
             * only compare if we have explicit values in the document index. */
            if (
                isset($mongoIndexOptions[$option], $documentIndexOptions[$option]) &&
                $mongoIndexOptions[$option] !== $documentIndexOptions[$option]
            ) {
                return false;
            }
        }

        return true;
    }

    /**
     * Checks if any index options are missing.
     *
     * Options added to the ALLOWED_MISSING_INDEX_OPTIONS constant are ignored
     * and are expected to be checked later
     *
     * @psalm-param IndexOptions $mongoIndexOptions
     * @psalm-param IndexOptions $documentIndexOptions
     */
    private function indexOptionsAreMissing(array $mongoIndexOptions, array $documentIndexOptions): bool
    {
        foreach (self::ALLOWED_MISSING_INDEX_OPTIONS as $option) {
            unset($mongoIndexOptions[$option], $documentIndexOptions[$option]);
        }

        return array_diff_key($mongoIndexOptions, $documentIndexOptions) !== [] || array_diff_key($documentIndexOptions, $mongoIndexOptions) !== [];
    }

    /**
     * Determine if the text index weights for a MongoDB index can be considered
     * equivalent to those for an index in class metadata.
     *
     * @psalm-param IndexMapping $documentIndex
     */
    private function isEquivalentTextIndexWeights(IndexInfo $mongoIndex, array $documentIndex): bool
    {
        $mongoIndexWeights    = $mongoIndex['weights'];
        $documentIndexWeights = $documentIndex['options']['weights'] ?? [];

        // If not specified, assign a default weight for text fields
        foreach ($documentIndex['keys'] as $key => $type) {
            if ($type !== 'text' || isset($documentIndexWeights[$key])) {
                continue;
            }

            $documentIndexWeights[$key] = 1;
        }

        /* MongoDB returns the weights sorted by field name, but we'll sort both
         * arrays in case that is internal behavior not to be relied upon. */
        ksort($mongoIndexWeights);
        ksort($documentIndexWeights);

        /* Avoid a strict equality check here. The numeric type returned by
         * MongoDB may differ from the document index without implying that the
         * indexes themselves are inequivalent. */
        // phpcs:disable SlevomatCodingStandard.Operators.DisallowEqualOperators.DisallowedEqualOperator
        return $mongoIndexWeights == $documentIndexWeights;
    }

    /**
     * Ensure collections are sharded for all documents that can be loaded with the
     * metadata factory.
     *
     * @throws MongoDBException
     */
    public function ensureSharding(?WriteConcern $writeConcern = null): void
    {
        foreach ($this->metadataFactory->getAllMetadata() as $class) {
            if ($class->isMappedSuperclass || ! $class->isSharded()) {
                continue;
            }

            $this->ensureDocumentSharding($class->name, $writeConcern);
        }
    }

    /**
     * Ensure sharding for collection by document name.
     *
     * @psalm-param class-string $documentName
     *
     * @throws MongoDBException
     */
    public function ensureDocumentSharding(string $documentName, ?WriteConcern $writeConcern = null): void
    {
        $class = $this->dm->getClassMetadata($documentName);
        if (! $class->isSharded()) {
            return;
        }

        if ($this->collectionIsSharded($documentName)) {
            return;
        }

        $this->enableShardingForDbByDocumentName($documentName);

        try {
            $this->runShardCollectionCommand($documentName, $writeConcern);
        } catch (RuntimeException $e) {
            throw MongoDBException::failedToEnsureDocumentSharding($documentName, $e->getMessage());
        }
    }

    /**
     * Enable sharding for database which contains documents with given name.
     *
     * @psalm-param class-string $documentName
     *
     * @throws MongoDBException
     */
    public function enableShardingForDbByDocumentName(string $documentName): void
    {
        $dbName  = $this->dm->getDocumentDatabase($documentName)->getDatabaseName();
        $adminDb = $this->dm->getClient()->selectDatabase('admin');

        try {
            $adminDb->command(['enableSharding' => $dbName]);
        } catch (ServerException $e) {
            // Don't throw an exception if sharding is already enabled; there's just no other way to check this
            if ($e->getCode() !== self::CODE_SHARDING_ALREADY_INITIALIZED) {
                throw MongoDBException::failedToEnableSharding($dbName, $e->getMessage());
            }
        } catch (RuntimeException $e) {
            throw MongoDBException::failedToEnableSharding($dbName, $e->getMessage());
        }
    }

    /** @psalm-param class-string $documentName */
    private function runShardCollectionCommand(string $documentName, ?WriteConcern $writeConcern = null): void
    {
        $class    = $this->dm->getClassMetadata($documentName);
        $dbName   = $this->dm->getDocumentDatabase($documentName)->getDatabaseName();
        $shardKey = $class->getShardKey();
        $adminDb  = $this->dm->getClient()->selectDatabase('admin');

        $shardKeyPart = [];
        foreach ($shardKey['keys'] as $key => $order) {
            if ($class->hasField($key)) {
                $mapping   = $class->getFieldMapping($key);
                $fieldName = $mapping['name'];

                if ($class->isSingleValuedReference($key)) {
                    $fieldName = ClassMetadata::getReferenceFieldName($mapping['storeAs'], $fieldName);
                }
            } else {
                $fieldName = $key;
            }

            $shardKeyPart[$fieldName] = $order;
        }

        $adminDb->command(
            array_merge(
                [
                    'shardCollection' => $dbName . '.' . $class->getCollection(),
                    'key'             => $shardKeyPart,
                ],
                $this->getWriteOptions(null, $writeConcern),
            ),
        );
    }

    /** @param ClassMetadata<object> $class */
    private function ensureGridFSIndexes(ClassMetadata $class, ?int $maxTimeMs = null, ?WriteConcern $writeConcern = null, bool $background = false): void
    {
        $this->ensureChunksIndex($class, $maxTimeMs, $writeConcern, $background);
        $this->ensureFilesIndex($class, $maxTimeMs, $writeConcern, $background);
    }

    /** @param ClassMetadata<object> $class */
    private function ensureChunksIndex(ClassMetadata $class, ?int $maxTimeMs = null, ?WriteConcern $writeConcern = null, bool $background = false): void
    {
        $chunksCollection = $this->dm->getDocumentBucket($class->getName())->getChunksCollection();
        foreach ($chunksCollection->listIndexes() as $index) {
            if ($index->isUnique() && $index->getKey() === self::GRIDFS_FILE_COLLECTION_INDEX) {
                return;
            }
        }

        $chunksCollection->createIndex(
            self::GRIDFS_FILE_COLLECTION_INDEX,
            $this->getWriteOptions($maxTimeMs, $writeConcern, ['unique' => true, 'background' => $background]),
        );
    }

    /** @param ClassMetadata<object> $class */
    private function ensureFilesIndex(ClassMetadata $class, ?int $maxTimeMs = null, ?WriteConcern $writeConcern = null, bool $background = false): void
    {
        $filesCollection = $this->dm->getDocumentCollection($class->getName());
        foreach ($filesCollection->listIndexes() as $index) {
            if ($index->getKey() === self::GRIDFS_CHUNKS_COLLECTION_INDEX) {
                return;
            }
        }

        $filesCollection->createIndex(self::GRIDFS_CHUNKS_COLLECTION_INDEX, $this->getWriteOptions($maxTimeMs, $writeConcern, ['background' => $background]));
    }

    /** @psalm-param class-string $documentName */
    private function collectionIsSharded(string $documentName): bool
    {
        $class = $this->dm->getClassMetadata($documentName);

        $database    = $this->dm->getDocumentDatabase($documentName);
        $collections = $database->listCollections(['filter' => ['name' => $class->getCollection()]]);
        if (! iterator_count($collections)) {
            return false;
        }

        $stats = $database->command(['collstats' => $class->getCollection()])->toArray()[0];

        return (bool) ($stats['sharded'] ?? false);
    }

    /**
     * @param array<string, mixed> $options
     *
     * @return array<string, mixed>
     */
    private function getWriteOptions(?int $maxTimeMs = null, ?WriteConcern $writeConcern = null, array $options = []): array
    {
        unset($options['maxTimeMs'], $options['writeConcern']);

        if ($maxTimeMs !== null) {
            $options['maxTimeMs'] = $maxTimeMs;
        }

        if ($writeConcern !== null) {
            $options['writeConcern'] = $writeConcern;
        }

        return $options;
    }
}<|MERGE_RESOLUTION|>--- conflicted
+++ resolved
@@ -54,15 +54,7 @@
         'name',
     ];
 
-<<<<<<< HEAD
-    protected DocumentManager $dm;
-
-    protected ClassMetadataFactoryInterface $metadataFactory;
-
-    public function __construct(DocumentManager $dm, ClassMetadataFactoryInterface $cmf)
-=======
-    public function __construct(protected DocumentManager $dm, protected ClassMetadataFactory $metadataFactory)
->>>>>>> 9b7ed61f
+    public function __construct(protected DocumentManager $dm, protected ClassMetadataFactoryInterface $metadataFactory)
     {
     }
 
