--- conflicted
+++ resolved
@@ -11,6 +11,7 @@
 use MongoDB\Driver\Exception\ServerException;
 use MongoDB\Driver\WriteConcern;
 use MongoDB\Model\IndexInfo;
+use const E_USER_DEPRECATED;
 use function array_filter;
 use function array_merge;
 use function array_unique;
@@ -19,6 +20,7 @@
 use function iterator_to_array;
 use function ksort;
 use function sprintf;
+use function trigger_error;
 
 /**
  * @final
@@ -39,14 +41,10 @@
 
     public function __construct(DocumentManager $dm, ClassMetadataFactory $cmf)
     {
-<<<<<<< HEAD
-        $this->dm              = $dm;
-=======
         if (self::class !== static::class) {
             @trigger_error(sprintf('The class "%s" extends "%s" which will be final in MongoDB ODM 2.0.', static::class, self::class), E_USER_DEPRECATED);
         }
-        $this->dm = $dm;
->>>>>>> b03d6933
+        $this->dm              = $dm;
         $this->metadataFactory = $cmf;
     }
 
