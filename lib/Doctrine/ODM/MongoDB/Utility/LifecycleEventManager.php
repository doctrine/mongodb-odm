--- conflicted
+++ resolved
@@ -14,11 +14,15 @@
 use Doctrine\ODM\MongoDB\Mapping\ClassMetadata;
 use Doctrine\ODM\MongoDB\PersistentCollection\PersistentCollectionInterface;
 use Doctrine\ODM\MongoDB\UnitOfWork;
+use const E_USER_DEPRECATED;
 use function get_class;
+use function sprintf;
+use function trigger_error;
 
 /**
+ * @internal
+ *
  * @final
- * @internal
  */
 class LifecycleEventManager
 {
@@ -33,14 +37,10 @@
 
     public function __construct(DocumentManager $dm, UnitOfWork $uow, EventManager $evm)
     {
-<<<<<<< HEAD
-        $this->dm  = $dm;
-=======
         if (self::class !== static::class) {
             @trigger_error(sprintf('The class "%s" extends "%s" which will be final in MongoDB ODM 2.0.', static::class, self::class), E_USER_DEPRECATED);
         }
-        $this->dm = $dm;
->>>>>>> b03d6933
+        $this->dm  = $dm;
         $this->evm = $evm;
         $this->uow = $uow;
     }
