--- conflicted
+++ resolved
@@ -6,12 +6,8 @@
 
 /**
  * Contains all MongoDB ODM LockModes
-<<<<<<< HEAD
-=======
  *
  * @final
- * @since       1.0
->>>>>>> b03d6933
  */
 class LockMode
 {
