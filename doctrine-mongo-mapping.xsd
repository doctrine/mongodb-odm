--- conflicted
+++ resolved
@@ -362,11 +362,7 @@
   </xs:complexType>
 
   <xs:complexType name="index-key">
-<<<<<<< HEAD
-    <xs:attribute name="name" type="xs:NMTOKEN" use="required" />
-=======
-    <xs:attribute name="name" type="xs:string" use="required"/>
->>>>>>> e4ef3243
+    <xs:attribute name="name" type="xs:string" use="required" />
     <xs:attribute name="order" type="xs:NMTOKEN" default="asc" />
   </xs:complexType>
 
