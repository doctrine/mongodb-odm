<?xml version="1.0" encoding="UTF-8"?>

<xs:schema xmlns:xs="http://www.w3.org/2001/XMLSchema"
    targetNamespace="http://doctrine-project.org/schemas/odm/doctrine-mongo-mapping"
    xmlns:odm="http://doctrine-project.org/schemas/odm/doctrine-mongo-mapping"
    elementFormDefault="qualified">

  <xs:annotation>
    <xs:documentation><![CDATA[
       This is the XML Schema for the object/document
       mapping file used by the Doctrine ODM.
     ]]></xs:documentation>
  </xs:annotation>

  <xs:element name="doctrine-mongo-mapping">
    <xs:complexType>
      <xs:choice minOccurs="0" maxOccurs="unbounded">
        <xs:element name="document" type="odm:document" minOccurs="0" maxOccurs="unbounded" />
        <xs:element name="embedded-document" type="odm:document" minOccurs="0" maxOccurs="unbounded" />
        <xs:element name="mapped-superclass" type="odm:document" minOccurs="0" maxOccurs="unbounded" />
        <xs:element name="query-result-document" type="odm:document" minOccurs="0" maxOccurs="unbounded" />
        <xs:element name="gridfs-file" type="odm:gridfs-file" minOccurs="0" maxOccurs="unbounded" />
      </xs:choice>
    </xs:complexType>
  </xs:element>

  <xs:complexType name="embedded-document">
    <xs:attribute name="name" type="xs:NMTOKEN" />
  </xs:complexType>

  <xs:complexType name="mapped-superclass">
    <xs:attribute name="name" type="xs:NMTOKEN" />
  </xs:complexType>

  <xs:complexType name="query-result-document">
    <xs:attribute name="name" type="xs:NMTOKEN" />
  </xs:complexType>

  <xs:complexType name="gridfs-file">
    <xs:choice minOccurs="0" maxOccurs="unbounded">
      <xs:element name="id" type="odm:id" minOccurs="0" />

      <xs:element name="length" type="odm:gridfs-length-field" minOccurs="0" />
      <xs:element name="chunk-size" type="odm:gridfs-chunk-size-field" minOccurs="0" />
      <xs:element name="upload-date" type="odm:gridfs-upload-date-field" minOccurs="0" />
      <xs:element name="filename" type="odm:gridfs-filename-field" minOccurs="0" />
      <xs:element name="metadata" type="odm:gridfs-metadata-field" minOccurs="0" />

      <xs:element name="lifecycle-callbacks" type="odm:lifecycle-callbacks" minOccurs="0" />
      <xs:element name="indexes" type="odm:indexes" minOccurs="0" />
      <xs:element name="shard-key" type="odm:shard-key" minOccurs="0" />
      <xs:element name="read-preference" type="odm:read-preference" minOccurs="0" />
    </xs:choice>

    <xs:attribute name="name" type="xs:string" />
    <xs:attribute name="db" type="xs:NMTOKEN" />
    <xs:attribute name="bucket-name" type="xs:NMTOKEN" default="fs" />
    <xs:attribute name="repository-class" type="xs:string" />
    <xs:attribute name="write-concern" type="xs:string" />
    <xs:attribute name="inheritance-type" type="odm:inheritance-type" />
    <xs:attribute name="change-tracking-policy" type="odm:change-tracking-policy" />
    <xs:attribute name="chunk-size-bytes" type="xs:positiveInteger" />
  </xs:complexType>

  <xs:complexType name="document">
    <xs:choice minOccurs="0" maxOccurs="unbounded">
      <xs:element name="id" type="odm:id" minOccurs="0" />
      <xs:element name="field" type="odm:field" minOccurs="0" maxOccurs="unbounded" />
      <xs:element name="embed-one" type="odm:embed-one" minOccurs="0" maxOccurs="unbounded" />
      <xs:element name="embed-many" type="odm:embed-many" minOccurs="0" maxOccurs="unbounded" />
      <xs:element name="reference-one" type="odm:reference-one" minOccurs="0" maxOccurs="unbounded" />
      <xs:element name="reference-many" type="odm:reference-many" minOccurs="0" maxOccurs="unbounded" />
      <xs:element name="discriminator-field" type="odm:discriminator-field" minOccurs="0" />
      <xs:element name="discriminator-map" type="odm:discriminator-map" minOccurs="0" />
      <xs:element name="default-discriminator-value" type="odm:default-discriminator-value" minOccurs="0" />
      <xs:element name="lifecycle-callbacks" type="odm:lifecycle-callbacks" minOccurs="0" />
      <xs:element name="also-load-methods" type="odm:also-load-methods" minOccurs="0" />
      <xs:element name="indexes" type="odm:indexes" minOccurs="0" />
      <xs:element name="shard-key" type="odm:shard-key" minOccurs="0" />
      <xs:element name="read-preference" type="odm:read-preference" minOccurs="0" />
    </xs:choice>

    <xs:attribute name="db" type="xs:NMTOKEN" />
    <xs:attribute name="name" type="xs:string" />
    <xs:attribute name="write-concern" type="xs:string" />
    <xs:attribute name="collection" type="xs:NMTOKEN" />
    <xs:attribute name="capped-collection" type="xs:boolean" />
    <xs:attribute name="capped-collection-size" type="xs:integer" />
    <xs:attribute name="capped-collection-max" type="xs:integer" />
    <xs:attribute name="repository-class" type="xs:string" />
    <xs:attribute name="inheritance-type" type="odm:inheritance-type" />
    <xs:attribute name="change-tracking-policy" type="odm:change-tracking-policy" />
    <xs:attribute name="read-only" type="xs:boolean" />
  </xs:complexType>

  <xs:complexType name="read-preference">
    <xs:choice minOccurs="0" maxOccurs="unbounded">
      <xs:element name="tag-set" type="odm:read-preference-tag-set" minOccurs="0" maxOccurs="unbounded" />
    </xs:choice>

    <xs:attribute name="mode" type="odm:read-preference-values" />
  </xs:complexType>

  <xs:complexType name="field">
    <xs:attribute name="name" type="xs:NMTOKEN" />
    <xs:attribute name="type" type="xs:NMTOKEN" />
    <xs:attribute name="strategy" type="xs:NMTOKEN" default="set" />
    <xs:attribute name="field-name" type="xs:NMTOKEN" />
    <xs:attribute name="embed" type="xs:boolean" />
    <xs:attribute name="reference" type="xs:boolean" />
    <xs:attribute name="version" type="xs:boolean" />
    <xs:attribute name="lock" type="xs:boolean" />
    <xs:attribute name="not-saved" type="xs:boolean" />
    <xs:attribute name="nullable" type="xs:boolean" />
    <xs:attribute name="also-load" type="xs:NMTOKEN" />

    <!-- index options -->
    <xs:attribute name="background" type="xs:boolean" />
    <xs:attribute name="drop-dups" type="xs:boolean" />
    <xs:attribute name="index" type="xs:boolean" />
    <xs:attribute name="index-name" type="xs:NMTOKEN" />
    <xs:attribute name="order" type="xs:NMTOKEN" />
    <xs:attribute name="sparse" type="xs:boolean" />
    <xs:attribute name="unique" type="xs:boolean" />
  </xs:complexType>

  <xs:complexType name="id">
    <xs:choice minOccurs="0" maxOccurs="unbounded">
      <xs:element name="generator-option" type="odm:id-generator-option" minOccurs="0" maxOccurs="unbounded" />
    </xs:choice>

    <xs:attribute name="type" type="xs:NMTOKEN" />
    <xs:attribute name="strategy" type="xs:NMTOKEN" default="auto" />
    <xs:attribute name="field-name" type="xs:NMTOKEN" default="id" />
  </xs:complexType>

  <xs:complexType name="id-generator-option">
    <xs:attribute name="name" type="xs:NMTOKEN" use="required" />
    <xs:attribute name="value" type="xs:string" use="required" />
  </xs:complexType>

  <xs:complexType name="gridfs-length-field">
    <xs:attribute name="field-name" type="xs:NMTOKEN" default="length" />
  </xs:complexType>

  <xs:complexType name="gridfs-chunk-size-field">
    <xs:attribute name="field-name" type="xs:NMTOKEN" default="chunkSize" />
  </xs:complexType>

  <xs:complexType name="gridfs-upload-date-field">
    <xs:attribute name="field-name" type="xs:NMTOKEN" default="uploadDate" />
  </xs:complexType>

  <xs:complexType name="gridfs-filename-field">
    <xs:attribute name="field-name" type="xs:NMTOKEN" default="filename" />
  </xs:complexType>

  <xs:complexType name="gridfs-metadata-field">
    <xs:choice minOccurs="0" maxOccurs="unbounded">
      <xs:element name="discriminator-field" type="odm:discriminator-field" minOccurs="0" />
      <xs:element name="discriminator-map" type="odm:discriminator-map" minOccurs="0" />
      <xs:element name="default-discriminator-value" type="odm:default-discriminator-value" minOccurs="0" />
    </xs:choice>

    <xs:attribute name="target-document" type="xs:string" use="required" />
    <xs:attribute name="field-name" type="xs:NMTOKEN" />
  </xs:complexType>

  <xs:complexType name="embed-one">
    <xs:choice minOccurs="0" maxOccurs="unbounded">
      <xs:element name="discriminator-field" type="odm:discriminator-field" minOccurs="0" />
      <xs:element name="discriminator-map" type="odm:discriminator-map" minOccurs="0" />
      <xs:element name="default-discriminator-value" type="odm:default-discriminator-value" minOccurs="0" />
    </xs:choice>

    <xs:attribute name="target-document" type="xs:string" />
    <xs:attribute name="field" type="xs:NMTOKEN" use="required" />
    <xs:attribute name="field-name" type="xs:NMTOKEN" />
    <xs:attribute name="not-saved" type="xs:boolean" />
    <xs:attribute name="nullable" type="xs:boolean" />
    <xs:attribute name="also-load" type="xs:NMTOKEN" />
  </xs:complexType>

  <xs:complexType name="embed-many">
    <xs:choice minOccurs="0" maxOccurs="unbounded">
      <xs:element name="discriminator-field" type="odm:discriminator-field" minOccurs="0" />
      <xs:element name="discriminator-map" type="odm:discriminator-map" minOccurs="0" />
      <xs:element name="default-discriminator-value" type="odm:default-discriminator-value" minOccurs="0" />
    </xs:choice>

    <xs:attribute name="target-document" type="xs:string" />
    <xs:attribute name="collection-class" type="xs:string" />
    <xs:attribute name="field" type="xs:NMTOKEN" use="required" />
    <xs:attribute name="field-name" type="xs:NMTOKEN" />
    <xs:attribute name="strategy" type="xs:NMTOKEN" default="pushAll" />
    <xs:attribute name="not-saved" type="xs:boolean" />
    <xs:attribute name="nullable" type="xs:boolean" />
    <xs:attribute name="also-load" type="xs:NMTOKEN" />
  </xs:complexType>

  <xs:simpleType name="reference-store-as">
    <xs:restriction base="xs:token">
      <xs:enumeration value="id" />
      <xs:enumeration value="ref" />
      <xs:enumeration value="dbRef" />
      <xs:enumeration value="dbRefWithDb" />
    </xs:restriction>
  </xs:simpleType>

  <xs:complexType name="reference-one">
    <xs:choice minOccurs="0" maxOccurs="unbounded">
      <xs:element name="cascade" type="odm:cascade-type" minOccurs="0" />
      <xs:element name="discriminator-field" type="odm:discriminator-field" minOccurs="0" />
      <xs:element name="discriminator-map" type="odm:discriminator-map" minOccurs="0" />
      <xs:element name="default-discriminator-value" type="odm:default-discriminator-value" minOccurs="0" />
      <xs:element name="sort" type="odm:sort-map" minOccurs="0" />
      <xs:element name="criteria" type="odm:criteria-map" minOccurs="0" />
    </xs:choice>

    <xs:attribute name="target-document" type="xs:string" />
    <xs:attribute name="field" type="xs:NMTOKEN" use="required" />
    <xs:attribute name="field-name" type="xs:NMTOKEN" />
    <xs:attribute name="store-as" type="odm:reference-store-as" default="dbRefWithDb" />
    <xs:attribute name="inversed-by" type="xs:NMTOKEN" />
    <xs:attribute name="mapped-by" type="xs:NMTOKEN" />
    <xs:attribute name="repository-method" type="xs:NMTOKEN" />
    <xs:attribute name="orphan-removal" type="xs:boolean" />
    <xs:attribute name="not-saved" type="xs:boolean" />
    <xs:attribute name="nullable" type="xs:boolean" />
    <xs:attribute name="also-load" type="xs:NMTOKEN" />
  </xs:complexType>

  <xs:complexType name="reference-many">
    <xs:choice minOccurs="0" maxOccurs="unbounded">
      <xs:element name="cascade" type="odm:cascade-type" minOccurs="0" />
      <xs:element name="discriminator-field" type="odm:discriminator-field" minOccurs="0" />
      <xs:element name="discriminator-map" type="odm:discriminator-map" minOccurs="0" />
      <xs:element name="default-discriminator-value" type="odm:default-discriminator-value" minOccurs="0" />
      <xs:element name="sort" type="odm:sort-map" minOccurs="0" />
      <xs:element name="criteria" type="odm:criteria-map" minOccurs="0" />
      <xs:element name="prime" type="odm:primers" minOccurs="0" />
    </xs:choice>

    <xs:attribute name="target-document" type="xs:string" />
    <xs:attribute name="collection-class" type="xs:string" />
    <xs:attribute name="field" type="xs:NMTOKEN" use="required" />
    <xs:attribute name="field-name" type="xs:NMTOKEN" />
    <xs:attribute name="store-as" type="odm:reference-store-as" default="dbRefWithDb" />
    <xs:attribute name="strategy" type="xs:NMTOKEN" default="pushAll" />
    <xs:attribute name="inversed-by" type="xs:NMTOKEN" />
    <xs:attribute name="mapped-by" type="xs:NMTOKEN" />
    <xs:attribute name="repository-method" type="xs:NMTOKEN" />
    <xs:attribute name="limit" type="xs:integer" />
    <xs:attribute name="skip" type="xs:integer" />
    <xs:attribute name="orphan-removal" type="xs:boolean" />
    <xs:attribute name="not-saved" type="xs:boolean" />
    <xs:attribute name="nullable" type="xs:boolean" />
    <xs:attribute name="also-load" type="xs:NMTOKEN" />
  </xs:complexType>

  <xs:complexType name="sort-type">
    <xs:attribute name="field" type="xs:NMTOKEN" use="required" />
    <xs:attribute name="order" type="xs:NMTOKEN" default="asc" />
  </xs:complexType>

  <xs:complexType name="sort-map">
    <xs:choice minOccurs="0" maxOccurs="unbounded">
      <xs:element name="sort" type="odm:sort-type" maxOccurs="unbounded" />
    </xs:choice>
  </xs:complexType>

  <xs:complexType name="criteria-type">
    <xs:attribute name="field" type="xs:NMTOKEN" use="required" />
    <xs:attribute name="value" type="xs:NMTOKEN" use="required" />
  </xs:complexType>

  <xs:complexType name="criteria-map">
    <xs:choice minOccurs="0" maxOccurs="unbounded">
      <xs:element name="criteria" type="odm:criteria-type" maxOccurs="unbounded" />
    </xs:choice>
  </xs:complexType>

  <xs:complexType name="primers">
    <xs:choice minOccurs="0" maxOccurs="unbounded">
      <xs:element name="field" type="odm:primer-field" maxOccurs="unbounded" />
    </xs:choice>
  </xs:complexType>

  <xs:complexType name="primer-field">
    <xs:attribute name="name" type="xs:NMTOKEN" use="required" />
  </xs:complexType>

  <xs:complexType name="emptyType" />

  <xs:complexType name="cascade-type">
    <xs:choice minOccurs="0" maxOccurs="unbounded">
      <xs:element name="all" type="odm:emptyType" minOccurs="0" />
      <xs:element name="persist" type="odm:emptyType" minOccurs="0" />
      <xs:element name="merge" type="odm:emptyType" minOccurs="0" />
      <xs:element name="remove" type="odm:emptyType" minOccurs="0" />
      <xs:element name="refresh" type="odm:emptyType" minOccurs="0" />
      <xs:element name="detach" type="odm:emptyType" minOccurs="0" />
    </xs:choice>
  </xs:complexType>

  <xs:simpleType name="inheritance-type">
    <xs:restriction base="xs:token">
      <xs:enumeration value="SINGLE_COLLECTION" />
      <xs:enumeration value="COLLECTION_PER_CLASS" />
    </xs:restriction>
  </xs:simpleType>

  <xs:simpleType name="change-tracking-policy">
    <xs:restriction base="xs:token">
      <xs:enumeration value="DEFERRED_IMPLICIT" />
      <xs:enumeration value="DEFERRED_EXPLICIT" />
      <xs:enumeration value="NOTIFY" />
    </xs:restriction>
  </xs:simpleType>

  <xs:complexType name="discriminator-mapping">
<<<<<<< HEAD
    <xs:attribute name="value" type="xs:NMTOKEN" use="required" />
    <xs:attribute name="class" type="xs:string" use="required" />
=======
    <xs:attribute name="value" type="xs:string" use="required"/>
    <xs:attribute name="class" type="xs:string" use="required"/>
>>>>>>> b03d6933
  </xs:complexType>

  <xs:complexType name="discriminator-map">
    <xs:choice minOccurs="0" maxOccurs="unbounded">
      <xs:element name="discriminator-mapping" type="odm:discriminator-mapping" maxOccurs="unbounded" />
    </xs:choice>
  </xs:complexType>

  <xs:complexType name="discriminator-field">
    <xs:attribute name="name" type="xs:NMTOKEN" use="required" />
  </xs:complexType>

  <xs:complexType name="default-discriminator-value">
<<<<<<< HEAD
    <xs:attribute name="value" type="xs:NMTOKEN" use="required" />
=======
    <xs:attribute name="value" type="xs:string" use="required"/>
>>>>>>> b03d6933
  </xs:complexType>

  <xs:simpleType name="lifecycle-callback-type">
    <xs:restriction base="xs:token">
      <xs:enumeration value="prePersist" />
      <xs:enumeration value="postPersist" />
      <xs:enumeration value="preUpdate" />
      <xs:enumeration value="postUpdate" />
      <xs:enumeration value="preRemove" />
      <xs:enumeration value="postRemove" />
      <xs:enumeration value="preLoad" />
      <xs:enumeration value="postLoad" />
    </xs:restriction>
  </xs:simpleType>

  <xs:complexType name="lifecycle-callback">
    <xs:attribute name="type" type="odm:lifecycle-callback-type" use="required" />
    <xs:attribute name="method" type="xs:NMTOKEN" use="required" />
  </xs:complexType>

  <xs:complexType name="lifecycle-callbacks">
    <xs:choice minOccurs="0" maxOccurs="unbounded">
      <xs:element name="lifecycle-callback" type="odm:lifecycle-callback" maxOccurs="unbounded" />
    </xs:choice>
  </xs:complexType>

  <xs:complexType name="index-key">
    <xs:attribute name="name" type="xs:NMTOKEN" use="required" />
    <xs:attribute name="order" type="xs:NMTOKEN" default="asc" />
  </xs:complexType>

  <xs:complexType name="index-option">
    <xs:attribute name="name" type="xs:NMTOKEN" use="required" />
    <xs:attribute name="value" type="xs:NMTOKEN" use="required" />
  </xs:complexType>

  <xs:simpleType name="partial-filter-expression-operator">
    <xs:restriction base="xs:token">
      <xs:enumeration value="eq" />
      <xs:enumeration value="exists" />
      <xs:enumeration value="gt" />
      <xs:enumeration value="gte" />
      <xs:enumeration value="lt" />
      <xs:enumeration value="lte" />
      <xs:enumeration value="type" />
    </xs:restriction>
  </xs:simpleType>

  <xs:complexType name="partial-filter-expression-field">
    <xs:choice minOccurs="0" maxOccurs="unbounded">
      <xs:element name="field" type="odm:partial-filter-expression-field" minOccurs="0" maxOccurs="unbounded" />
    </xs:choice>

    <xs:attribute name="name" type="xs:NMTOKEN" use="required" />
    <xs:attribute name="operator" type="odm:partial-filter-expression-operator" use="optional" />
    <xs:attribute name="value" type="xs:string" use="optional" />
  </xs:complexType>

  <xs:complexType name="partial-filter-expression-and">
    <xs:choice minOccurs="0" maxOccurs="unbounded">
      <xs:element name="field" type="odm:partial-filter-expression-field" maxOccurs="unbounded" />
    </xs:choice>
  </xs:complexType>

  <xs:complexType name="partial-filter-expression">
    <xs:choice minOccurs="0" maxOccurs="unbounded">
      <xs:element name="and" type="odm:partial-filter-expression-and" maxOccurs="unbounded" />
      <xs:element name="field" type="odm:partial-filter-expression-field" maxOccurs="unbounded" />
    </xs:choice>
  </xs:complexType>

  <xs:complexType name="index">
    <xs:choice minOccurs="0" maxOccurs="unbounded">
      <xs:element name="key" type="odm:index-key" maxOccurs="unbounded" />
      <xs:element name="option" type="odm:index-option" minOccurs="0" maxOccurs="unbounded" />
      <xs:element name="partial-filter-expression" type="odm:partial-filter-expression" minOccurs="0" />
    </xs:choice>

    <xs:attribute name="name" type="xs:NMTOKEN" />
    <xs:attribute name="drop-dups" type="xs:boolean" />
    <xs:attribute name="background" type="xs:boolean" />
    <xs:attribute name="unique" type="xs:boolean" />
    <xs:attribute name="sparse" type="xs:boolean" />
  </xs:complexType>

  <xs:complexType name="indexes">
    <xs:choice minOccurs="0" maxOccurs="unbounded">
      <xs:element name="index" type="odm:index" maxOccurs="unbounded" />
    </xs:choice>
  </xs:complexType>

  <xs:complexType name="shard-key">
    <xs:choice minOccurs="0" maxOccurs="unbounded">
      <xs:element name="key" type="odm:shard-key-key" maxOccurs="unbounded" />
      <xs:element name="option" type="odm:shard-key-option" minOccurs="0" maxOccurs="unbounded" />
    </xs:choice>

    <xs:attribute name="unique" type="xs:boolean" />
    <xs:attribute name="numInitialChunks" type="xs:integer" />
  </xs:complexType>

  <xs:complexType name="shard-key-key">
    <xs:attribute name="name" type="xs:NMTOKEN" use="required" />
    <xs:attribute name="order" type="xs:NMTOKEN" default="asc" />
  </xs:complexType>

  <xs:complexType name="shard-key-option">
    <xs:attribute name="name" type="xs:NMTOKEN" use="required" />
    <xs:attribute name="value" type="xs:NMTOKEN" use="required" />
  </xs:complexType>

  <xs:complexType name="also-load-method">
    <xs:attribute name="method" type="xs:NMTOKEN" use="required" />
    <xs:attribute name="field" type="xs:NMTOKEN" use="required" />
  </xs:complexType>


  <xs:complexType name="also-load-methods">
    <xs:choice minOccurs="0" maxOccurs="unbounded">
      <xs:element name="also-load-method" type="odm:also-load-method" maxOccurs="unbounded" />
    </xs:choice>
  </xs:complexType>

  <xs:simpleType name="read-preference-values">
    <xs:restriction base="xs:string">
      <xs:enumeration value="primary" />
      <xs:enumeration value="primaryPreferred" />
      <xs:enumeration value="secondary" />
      <xs:enumeration value="secondaryPreferred" />
      <xs:enumeration value="nearest" />
    </xs:restriction>
  </xs:simpleType>

  <xs:complexType name="read-preference-tag-set">
    <xs:choice minOccurs="0" maxOccurs="unbounded">
      <xs:element name="tag" type="odm:read-preference-tag" minOccurs="0" maxOccurs="unbounded" />
    </xs:choice>
  </xs:complexType>

  <xs:complexType name="read-preference-tag">
    <xs:attribute name="name" type="xs:string" use="required" />
    <xs:attribute name="value" type="xs:string" use="required" />
  </xs:complexType>
</xs:schema><|MERGE_RESOLUTION|>--- conflicted
+++ resolved
@@ -319,13 +319,8 @@
   </xs:simpleType>
 
   <xs:complexType name="discriminator-mapping">
-<<<<<<< HEAD
-    <xs:attribute name="value" type="xs:NMTOKEN" use="required" />
+    <xs:attribute name="value" type="xs:string" use="required" />
     <xs:attribute name="class" type="xs:string" use="required" />
-=======
-    <xs:attribute name="value" type="xs:string" use="required"/>
-    <xs:attribute name="class" type="xs:string" use="required"/>
->>>>>>> b03d6933
   </xs:complexType>
 
   <xs:complexType name="discriminator-map">
@@ -339,11 +334,7 @@
   </xs:complexType>
 
   <xs:complexType name="default-discriminator-value">
-<<<<<<< HEAD
-    <xs:attribute name="value" type="xs:NMTOKEN" use="required" />
-=======
-    <xs:attribute name="value" type="xs:string" use="required"/>
->>>>>>> b03d6933
+    <xs:attribute name="value" type="xs:string" use="required" />
   </xs:complexType>
 
   <xs:simpleType name="lifecycle-callback-type">
